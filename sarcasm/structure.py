# Usage of this software for commercial purposes without a license is strictly prohibited.


import glob
import os
import random
import shutil
from collections import deque
from multiprocessing import Pool
from typing import Optional, Tuple, Union, List

import igraph as ig
import networkx as nx
import numpy as np
import pandas as pd
import skimage.measure
import tifffile
import torch
import torch.nn.functional as F
from bio_image_unet import unet3d as unet3d
from bio_image_unet.multi_output_unet.multi_output_nested_unet import MultiOutputNestedUNet_3Levels
from bio_image_unet.multi_output_unet.predict import Predict as Predict_UNet
from bio_image_unet.progress import ProgressNotifier
from joblib import Parallel, delayed
from scipy import ndimage, stats, sparse
from scipy.optimize import curve_fit, linear_sum_assignment
from scipy.spatial import cKDTree
from scipy.spatial.distance import directed_hausdorff, squareform, pdist
from skimage import segmentation, morphology
from skimage.draw import disk as draw_disk, line
from skimage.measure import label, regionprops_table, regionprops, profile_line
from skimage.morphology import skeletonize, disk, binary_dilation
from sklearn.cluster import AgglomerativeClustering
from sklearn.neighbors import NearestNeighbors

from .ioutils import IOUtils
from .utils import Utils


class Structure:
    """
    Class to analyze sarcomere morphology.

    Attributes
    ----------
    sarc_obj : SarcAsM
        An object containing file metadata and related methods.
    data : dict
        A dictionary to store structure data.
    """

    def __init__(self, sarc_obj) -> None:
        """
        Initialize the Structure class.

        Parameters
        ----------
        sarc_obj : SarcAsM
            A SarcAsM object of the base class.
        """
        self.sarc_obj = sarc_obj

        # Initialize structure data dictionary
        if os.path.exists(self.__get_structure_data_file()):
            self._load_structure_data()
        else:
            self.data = {}

    def __get_structure_data_file(self, is_temp_file: bool = False) -> str:
        """
        Returns the path to the structure data file.

        Parameters
        ----------
        is_temp_file : bool, optional
            If True, returns the path to a temporary file. This temporary file is used to prevent
            creating corrupted data files due to aborted operations (e.g., exceptions or user intervention).
            The temporary file can be committed to a final file by renaming it. Default is False.

        Returns
        -------
        str
            The path to the structure data file, either temporary or final.
        """
        file_name = "structure.temp.json" if is_temp_file else "structure.json"
        return os.path.join(self.sarc_obj.data_dir, file_name)

    def commit(self) -> None:
        """
        Commit data by renaming the temporary file to the final data file.
        """
        temp_file_path = self.__get_structure_data_file(is_temp_file=True)
        final_file_path = self.__get_structure_data_file()

        if os.path.exists(temp_file_path):
            if os.path.exists(final_file_path):
                os.remove(final_file_path)
            os.rename(temp_file_path, final_file_path)

    def store_structure_data(self, override: bool = True) -> None:
        """
        Store structure data in a JSON file.

        Parameters
        ----------
        override : bool, optional
            If True, override the file.
        """
        if override or not os.path.exists(self.__get_structure_data_file(is_temp_file=False)):
            IOUtils.json_serialize(self.data, self.__get_structure_data_file(is_temp_file=True))
            self.commit()

    def _load_structure_data(self) -> None:
        """
        Load structure data from the final data file; fall back to the temporary file if needed.
        Raises
        ------
        Exception
            If no valid structure data could be loaded.
        """
        try:
            if os.path.exists(self.__get_structure_data_file(is_temp_file=False)):
                self.data = IOUtils.json_deserialize(self.__get_structure_data_file(is_temp_file=False))
            elif os.path.exists(self.__get_structure_data_file(is_temp_file=True)):
                self.data = IOUtils.json_deserialize(self.__get_structure_data_file(is_temp_file=True))
        except:
            if os.path.exists(self.__get_structure_data_file(is_temp_file=True)):
                self.data = IOUtils.json_deserialize(self.__get_structure_data_file(is_temp_file=True))

        # ensure compatibility with data from early version
        keys_old = {'points': 'pos_vectors', 'sarcomere_length_points': 'sarcomere_length_vectors',
                    'midline_length_points': 'midline_length_vectors', 'midline_id_points': 'midline_id_vectors',
                    'sarcomere_orientation_points': 'sarcomere_orientation_vectors',
                    'max_score_points': 'max_score_vectors'}
        for key, val in keys_old.items():
            if key in self.data:
                self.data[val] = self.data[key]
        keys = [key for key in self.data.keys() if 'timepoints' in key]
        for key in keys:
            new_key = key.replace('timepoints', 'frames')
            self.data[new_key] = self.data[key]
            if isinstance(self.data[new_key], str) and self.data[new_key] == 'all':
                self.data[new_key] = list(range(self.sarc_obj.metadata['frames']))

        if self.data is None:
            raise Exception('Loading of structure failed')

    def read_imgs(self, frames: Union[str, int, List[int]] = None):
        """Load tif file, and optionally select channel"""
        if frames is None or frames == 'all':
            data = tifffile.imread(self.sarc_obj.filepath)
        else:
            data = tifffile.imread(self.sarc_obj.filepath, key=frames)

        if self.sarc_obj.channel is not None:
            if self.sarc_obj.channel == 'RGB':
                # Convert RGB to grayscale
                if data.ndim == 3 and data.shape[2] == 3:  # Single RGB image
                    data = np.dot(data[..., :3], [0.2989, 0.5870, 0.1140])
                elif data.ndim == 4 and data.shape[3] == 3:  # Stack of RGB images
                    data = np.dot(data[..., :3], [0.2989, 0.5870, 0.1140])
            elif isinstance(self.sarc_obj.channel, int):
                if data.ndim == 3:
                    data = data[:, :, self.sarc_obj.channel]
                elif data.ndim == 4:
                    data = data[:, :, :, self.sarc_obj.channel]
            else:
                raise Exception('Parameter "channel" must be either int or "RGB"')

        return data

    def get_list_lois(self):
        """Returns list of LOIs"""
        return Utils.get_lois_of_file(self.sarc_obj.filepath)

    def detect_sarcomeres(self, frames: Union[str, int, List[int], np.ndarray] = 'all',
                          model_path: str = None, size: Tuple[int, int] = (1024, 1024),
                          normalization_mode: str = 'all', clip_thres: Tuple[float, float] = (0., 99.98),
                          progress_notifier: ProgressNotifier = ProgressNotifier.progress_notifier_tqdm()):
        """
        Predict sarcomeres (Z-bands, midlines, distance, orientation) with U-Net.

        Parameters
        ----------
        frames : Union[str, int, List[int], np.ndarray]
            Frames for sarcomere detection ('all' for all frames, int for a single frame, list or ndarray for
            selected frames). Defaults to 'all'.
        model_path : str, optional
            Path of trained network weights for U-Net. Default is None.
        size : tuple of int, optional
            Patch dimensions for convolutional neural network (n_x, n_y). Dimensions need to be divisible by 16. Default is (1024, 1024).
        normalization_mode : str, optional
            Mode for intensity normalization for 3D stacks prior to prediction ('single': each image individually,
            'all': based on histogram of full stack, 'first': based on histogram of first image in stack). Default is 'all'.
        clip_thres : tuple of float, optional
            Clip threshold (lower / upper) for intensity normalization. Default is (0., 99.8).
        progress_notifier : ProgressNotifier, optional
            Progress notifier for inclusion in GUI. Default is ProgressNotifier.progress_notifier_tqdm().

        Returns
        -------
        None
        """
        if isinstance(frames, str) and frames == 'all':
            images = self.read_imgs()
            list_frames = list(range(len(images)))
        elif np.issubdtype(type(frames), np.integer) or isinstance(frames, list) or type(frames) is np.ndarray:
            images = self.read_imgs(frames=frames)
            if np.issubdtype(type(frames), np.integer):
                list_frames = [frames]
            else:
                list_frames = list(frames)
        else:
            raise ValueError('frames argument not valid')

        print('\nPredicting sarcomeres ...')
        if model_path is None or model_path == 'generalist':
            model_path = os.path.join(self.sarc_obj.model_dir, 'model_sarcomeres_generalist.pt')
        _ = Predict_UNet(images, model_params=model_path, result_path=self.sarc_obj.base_dir,
                         resize_dim=size, normalization_mode=normalization_mode, network=MultiOutputNestedUNet_3Levels,
                         clip_threshold=clip_thres, device=self.sarc_obj.device,
                         progress_notifier=progress_notifier)
        del _
        if torch.cuda.is_available():
            torch.cuda.empty_cache()
        _dict = {'params.detect_sarcomeres.frames': list_frames, 'params.detect_sarcomeres.model': model_path,
                 'params.detect_sarcomeres.normalization_mode': normalization_mode,
                 'params.detect_sarcomeres.clip_threshold': clip_thres}
        self.data.update(_dict)
        if self.sarc_obj.auto_save:
            self.store_structure_data()

    def detect_z_bands_fast_movie(self, model_path: Optional[str] = None,
                                  size: Tuple[int, int, int] = (32, 256, 256),
                                  normalization_mode: str = 'all',
                                  clip_thres: Tuple[float, float] = (0., 99.8),
                                  progress_notifier: ProgressNotifier = ProgressNotifier.progress_notifier_tqdm()) -> None:
        """
        Predict sarcomere z-bands with 3D U-Net for high-speed movies for improved temporal consistency.

        Parameters
        ----------
        model_path : str, optional
            Path of trained network weights for 3D U-Net. Default is None.
        size : tuple of int, optional
            Patch dimensions for convolutional neural network (n_x, n_y). Dimensions need to be divisible by 16. Default is (1024, 1024).
            When time_consistent==True, specify tuple with (n_frames, n_x, n_y), e.g., (64, 128, 256).
        normalization_mode : str, optional
            Mode for intensity normalization for 3D stacks prior to prediction ('single': each image individually,
            'all': based on histogram of full stack, 'first': based on histogram of first image in stack). Default is 'all'.
        clip_thres : tuple of float, optional
            Clip threshold (lower / upper) for intensity normalization. Default is (0., 99.8).
        progress_notifier : ProgressNotifier, optional
            Progress notifier for inclusion in GUI. Default is ProgressNotifier.progress_notifier_tqdm().

        Returns
        -------
        None
        """
        print('\nPredicting sarcomere z-bands ...')

        if model_path is None:
            model_path = os.path.join(self.sarc_obj.model_dir, 'unet3d_z_bands.pt')
        assert len(size) == 3, 'patch size for prediction has to be be (frames, x, y)'
        _ = unet3d.Predict(self.read_imgs(), self.sarc_obj.file_z_bands_fast_movie, model_params=model_path,
                           resize_dim=size, normalization_mode=normalization_mode, device=self.sarc_obj.device,
                           clip_threshold=clip_thres, normalize_result=True, progress_notifier=progress_notifier)
        del _
        if torch.cuda.is_available():
            torch.cuda.empty_cache()
        _dict = {'params.detect_z_bands_fast_movie.model': model_path,
                 'params.detect_z_bands_fast_movie.normalization_mode': normalization_mode,
                 'params.predict_z_bands_fast_movie.clip_threshold': clip_thres}
        self.data.update(_dict)
        if self.sarc_obj.auto_save:
            self.store_structure_data()

    def analyze_cell_mask(self, threshold: float = 0.1) -> None:
        """
        Analyzes the area occupied by cells in the given image(s) and calculates the cell area ratio.

        Parameters
        ----------
        threshold : float, optional
            Threshold value for binarizing the cell mask image. Pixels with intensity
            above threshold are considered cell. Defaults to 0.1.
        """
        assert self.sarc_obj.file_cell_mask is not None, "Cell mask not found. Please run detect_sarcomeres first."

        imgs = tifffile.imread(self.sarc_obj.file_cell_mask)

        if len(imgs.shape) == 2:
            imgs = np.expand_dims(imgs, 0)

        n_imgs = len(imgs)

        # create empty array
        cell_area, cell_area_ratio = np.full(n_imgs, fill_value=np.nan), np.full(n_imgs, fill_value=np.nan)

        for i, img in enumerate(imgs):
            # binarize mask
            mask = img > threshold

            cell_area[i] = np.sum(mask) * self.sarc_obj.metadata['pixelsize'] ** 2
            cell_area_ratio[i] = cell_area[i] / (img.shape[0] * img.shape[1] * self.sarc_obj.metadata['pixelsize'] ** 2)
        _dict = {'cell_mask_area': cell_area, 'cell_mask_area_ratio': cell_area_ratio,
                 'params.analyze_cell_mask.threshold': threshold}
        self.data.update(_dict)
        if self.sarc_obj.auto_save:
            self.store_structure_data()

    def analyze_z_bands(self, frames: Union[str, int, List[int], np.ndarray] = 'all', threshold: float = 0.5,
<<<<<<< HEAD
                        min_length: float = 0.5, end_radius: float = 2, theta_phi_min: float = 0.4, a_min: float = 0.3,
=======
                        min_length: float = 0.5, end_radius: float = 2, theta_phi_min: float = 0.4, a_min: float = 0.25,
>>>>>>> 74517bb1
                        d_max: float = 4.0, d_min: float = 0.0,
                        progress_notifier: ProgressNotifier = ProgressNotifier.progress_notifier_tqdm()) -> None:
        """
        Segment and analyze sarcomere z-bands.

        Parameters
        ----------
        frames: {'all', int, list, np.ndarray}, optional
            Frames for z-band analysis ('all' for all frames, int for a single frame, list or ndarray for
            selected frames). Defaults to 'all'.
        threshold : float, optional
            Threshold for binarizing z-bands prior to labeling (0 - 1). Defaults to 0.1.
        min_length : float, optional
            Minimal length of z-bands; smaller z-bands are removed (in µm). Defaults to 0.5.
        end_radius : float, optional
            Radius around z-band ends to quantify orientation of ends (in µm). Defaults to 0.75.
        theta_phi_min : float, optional
            Minimal cosine of the angle between the pointed z-band vector and the connecting vector between ends of z-bands.
            Smaller values are not recognized as connections (for lateral alignment and distance analysis). Defaults to 0.25.
        a_min: float, optional
            Minimal lateral alignment between z-band ends to create a lateral connection. Defaults to 0.3.
        d_max : float, optional
            Maximal distance between z-band ends (in µm). Z-band end pairs with larger distances are not connected
            (for lateral alignment and distance analysis). Defaults to 5.0.
        d_min : float, optional
            Minimal distance between z-band ends (in µm). Z-band end pairs with smaller distances are not connected.
            Defaults to 0.25.
        progress_notifier: ProgressNotifier
            Wraps progress notification, default is progress notification done with tqdm
        """
        assert self.sarc_obj.file_z_bands is not None, ("Z-band mask not found. Please run predict_z_bands first.")
        if isinstance(frames, str) and frames == 'all':
            zbands = tifffile.imread(self.sarc_obj.file_z_bands)
            images = self.read_imgs()
            list_frames = list(range(len(images)))
        elif np.issubdtype(type(frames), np.integer) or isinstance(frames, list) or type(frames) is np.ndarray:
            zbands = tifffile.imread(self.sarc_obj.file_z_bands, key=frames)
            images = self.read_imgs(frames=frames)
            if np.issubdtype(type(frames), np.integer):
                list_frames = [frames]
            else:
                list_frames = list(frames)
        else:
            raise ValueError('frames argument not valid')

        if len(zbands.shape) == 2:
            zbands = np.expand_dims(zbands, 0)
            images = np.expand_dims(images, 0)
        n_imgs = len(zbands)

        # create empty lists
        none_lists = lambda: [None] * self.sarc_obj.metadata['frames']
        z_length, z_intensity, z_straightness, z_ratio_intensity, z_orientation = (none_lists() for _ in range(5))
        z_lat_neighbors, z_lat_alignment, z_lat_dist = (none_lists() for _ in range(3))
        z_lat_size_groups, z_lat_length_groups, z_lat_alignment_groups = (none_lists() for _ in range(3))
        z_labels, z_ends, z_lat_links, z_lat_groups = (none_lists() for _ in range(4))

        # create empty arrays
        nan_arrays = lambda: np.full(self.sarc_obj.metadata['frames'], np.nan)
        z_length_mean, z_length_std, z_length_max, z_length_sum = (nan_arrays() for _ in range(4))
        z_intensity_mean, z_intensity_std = (nan_arrays() for _ in range(2))
        z_straightness_mean, z_straightness_std = (nan_arrays() for _ in range(2))
        z_ratio_intensity, z_oop, z_avg_intensity = (nan_arrays() for _ in range(3))
        z_lat_neighbors_mean, z_lat_neighbors_std = (nan_arrays() for _ in range(2))
        z_lat_alignment_mean, z_lat_alignment_std = (nan_arrays() for _ in range(2))
        z_lat_dist_mean, z_lat_dist_std = (nan_arrays() for _ in range(2))
        z_lat_size_groups_mean, z_lat_size_groups_std = (nan_arrays() for _ in range(2))
        z_lat_length_groups_mean, z_lat_length_groups_std = (nan_arrays(), nan_arrays())
        z_lat_alignment_groups_mean, z_lat_alignment_groups_std = (nan_arrays() for _ in range(2))

        # iterate images
        print('\nStarting Z-band analysis...')
        for i, (frame_i, zbands_i, image_i) in enumerate(
                progress_notifier.iterator(zip(list_frames, zbands, images), total=n_imgs)):

            # segment z-bands
            labels_i, labels_skel_i = self.segment_z_bands(zbands_i)

            # analyze z-band features
            z_band_features = self._analyze_z_bands(zbands_i, labels_i, labels_skel_i, image_i,
                                                    pixelsize=self.sarc_obj.metadata['pixelsize'], threshold=threshold,
                                                    min_length=min_length, end_radius=end_radius,
                                                    a_min=a_min, theta_phi_min=theta_phi_min,
                                                    d_max=d_max, d_min=d_min)

            (
                z_length_i, z_intensity_i, z_straightness_i, z_ratio_intensity_i, z_avg_intensity_i, orientation_i,
                z_oop_i,
                labels_list_i, labels_i, z_lat_neighbors_i, z_lat_dist_i, z_lat_alignment_i, z_lat_links_i, z_ends_i,
                z_lat_groups_i, z_lat_size_groups_i, z_lat_length_groups_i, z_lat_alignment_groups_i,
            ) = z_band_features

            # fill lists and arrays
            z_length[frame_i] = z_length_i
            z_intensity[frame_i] = z_intensity_i
            z_straightness[frame_i] = z_straightness_i
            z_lat_alignment[frame_i] = z_lat_alignment_i
            z_lat_neighbors[frame_i] = z_lat_neighbors_i
            z_orientation[frame_i] = orientation_i
            z_lat_dist[frame_i] = z_lat_dist_i
            z_lat_size_groups[frame_i] = z_lat_size_groups_i
            z_lat_length_groups[frame_i] = z_lat_length_groups_i
            z_lat_alignment_groups[frame_i] = z_lat_alignment_groups_i
            z_ratio_intensity[frame_i], z_avg_intensity[frame_i], z_oop[
                frame_i] = z_ratio_intensity_i, z_avg_intensity_i, z_oop_i

            z_labels[frame_i] = sparse.coo_matrix(labels_i)
            z_lat_links[frame_i] = z_lat_links_i
            z_ends[frame_i] = z_ends_i
            z_lat_groups[frame_i] = z_lat_groups_i

            # calculate mean and std of z-band features
            if len(z_length_i) > 0:
                z_length_mean[frame_i], z_length_std[frame_i], z_length_max[frame_i], z_length_sum[frame_i] = np.mean(
                    z_length_i), np.std(
                    z_length_i), np.max(z_length_i), np.sum(z_length_i)
            z_intensity_mean[frame_i], z_intensity_std[frame_i] = np.mean(z_intensity_i), np.std(z_intensity_i)
            z_straightness_mean[frame_i], z_straightness_std[frame_i] = np.mean(z_straightness_i), np.std(
                z_straightness_i)
            z_lat_neighbors_mean[frame_i], z_lat_neighbors_std[frame_i] = np.mean(z_lat_neighbors_i), np.std(
                z_lat_neighbors_i)
            z_lat_alignment_mean[frame_i], z_lat_alignment_std[frame_i] = np.nanmean(z_lat_alignment_i), np.nanstd(
                z_lat_alignment_i)
            z_lat_dist_mean[frame_i], z_lat_dist_std[frame_i] = np.nanmean(z_lat_dist_i), np.nanstd(z_lat_dist_i)
            z_lat_size_groups_mean[frame_i], z_lat_size_groups_std[frame_i] = np.nanmean(
                z_lat_size_groups_i), np.nanstd(
                z_lat_size_groups_i)
            z_lat_length_groups_mean[frame_i], z_lat_length_groups_std[frame_i] = np.nanmean(
                z_lat_length_groups_i), np.nanstd(
                z_lat_length_groups_i)
            z_lat_alignment_groups_mean[frame_i], z_lat_alignment_groups_std[frame_i] = np.nanmean(
                z_lat_alignment_groups_i), np.nanstd(z_lat_alignment_groups_i)

        # create and save dictionary for cell structure
        z_band_data = {'z_length': z_length, 'z_length_mean': z_length_mean, 'z_length_std': z_length_std,
                       'z_length_max': z_length_max, 'z_intensity': z_intensity, 'z_intensity_mean': z_intensity_mean,
                       'z_intensity_std': z_intensity_std, 'z_orientation': z_orientation, 'z_oop': z_oop,
                       'z_straightness': z_straightness, 'z_avg_intensity': z_avg_intensity, 'z_labels': z_labels,
                       'z_straightness_mean': z_straightness_mean, 'z_straightness_std': z_straightness_std,
                       'z_ratio_intensity': z_ratio_intensity, 'z_lat_neighbors': z_lat_neighbors,
                       'z_lat_neighbors_mean': z_lat_neighbors_mean, 'z_lat_neighbors_std': z_lat_neighbors_std,
                       'z_lat_alignment': z_lat_alignment, 'z_lat_alignment_mean': z_lat_alignment_mean,
                       'z_lat_alignment_std': z_lat_neighbors_std, 'z_lat_dist': z_lat_dist, 'z_ends': z_ends,
                       'z_lat_dist_mean': z_lat_dist_mean, 'z_lat_dist_std': z_lat_dist_std, 'z_lat_links': z_lat_links,
                       'z_lat_groups': z_lat_groups, 'z_lat_size_groups': z_lat_size_groups,
                       'z_lat_size_groups_mean': z_lat_size_groups_mean, 'z_lat_size_groups_std': z_lat_size_groups_std,
                       'z_lat_length_groups': z_lat_length_groups, 'z_lat_alignment_groups': z_lat_alignment_groups,
                       'z_lat_length_groups_mean': z_lat_length_groups_mean,
                       'z_lat_length_groups_std': z_lat_length_groups_std,
                       'z_lat_alignment_groups_mean': z_lat_alignment_groups_mean,
                       'z_lat_alignment_groups_std': z_lat_alignment_groups_std,
                       'params.analyze_z_bands.frames': list_frames, 'params.analyze_z_bands.threshold': threshold,
                       'params.analyze_z_bands.min_length': min_length, 'params.analyze_z_bands.end_radius': end_radius,
                       'params.analyze_z_bands.theta_phi_min': theta_phi_min, 'params.analyze_z_bands.d_max': d_max,
                       'params.analyze_z_bands.d_min': d_min}
        self.data.update(z_band_data)
        if self.sarc_obj.auto_save:
            self.store_structure_data()

    def analyze_sarcomere_vectors(self, frames: Union[str, int, List[int], np.ndarray] = 'all', radius: float = 0.25,
                                  linewidth: float = 0.2, interp_factor: int = 4,
                                  slen_lims: Tuple[float, float] = (1, 3),
                                  progress_notifier: ProgressNotifier = ProgressNotifier.progress_notifier_tqdm()) -> None:
        """
        Extract sarcomere orientation and length vectors.

        Parameters
        ----------
        frames : {'all', int, list, np.ndarray}, optional
            frames for wavelet analysis ('all' for all frames, int for a single frame, list or ndarray for
            selected frames). Defaults to 'all'.
        radius : float, optional
            Radius around midline points to analyze sarcomere orientation, in µm (default is 0.25 µm).
        linewidth : float, optional
            Line width of profile lines to analyze sarcomere lengths, in µm (default is 0.3 µm).
        interp_factor: int, optional
            Interpolation factor for profiles to calculate sarcomere length. Default to 4.
        slen_lims : tuple of float, optional
            Sarcomere size limits in µm (default is (1, 3) µm).
        progress_notifier: ProgressNotifier
            Wraps progress notification, default is progress notification done with tqdm

        Returns
        -------
        sarcomere_orientation_points : np.ndarray
            Sarcomere orientation values at midline points.
        sarcomere_length_points : np.ndarray
            Sarcomere length values at midline points.
        """
        assert self.sarc_obj.file_z_bands is not None, "Sarcomere data not found. Please run 'detect_sarcomeres' first."

        if isinstance(frames, str) and frames == 'all':
            list_frames = list(range(self.sarc_obj.metadata['frames']))
            z_bands = tifffile.imread(self.sarc_obj.file_z_bands)
            midlines = tifffile.imread(self.sarc_obj.file_midlines) > 0.5
            orientation_vectors = tifffile.imread(self.sarc_obj.file_orientation)
            distance = tifffile.imread(self.sarc_obj.file_distance)
        elif np.issubdtype(type(frames), np.integer) or isinstance(frames, list) or isinstance(frames, np.ndarray):
            z_bands = tifffile.imread(self.sarc_obj.file_z_bands, key=frames)
            midlines = tifffile.imread(self.sarc_obj.file_midlines, key=frames)
            orientation_vectors = tifffile.imread(self.sarc_obj.file_orientation)[frames]
            distance = tifffile.imread(self.sarc_obj.file_distance, key=frames)
            if np.issubdtype(type(frames), np.integer):
                list_frames = [frames]
            else:
                list_frames = [int(f) for f in frames]
        else:
            raise ValueError('frames argument not valid')
        if len(z_bands.shape) == 2:
            z_bands = np.expand_dims(z_bands, axis=0)
        if len(midlines.shape) == 2:
            midlines = np.expand_dims(midlines, axis=0)
        if len(distance.shape) == 2:
            distance = np.expand_dims(distance, axis=0)
        if len(orientation_vectors.shape) == 3:
            orientation_vectors = np.expand_dims(orientation_vectors, axis=0)

        n_frames = len(z_bands)
        pixelsize = self.sarc_obj.metadata['pixelsize']

        # create empty arrays
        none_lists = lambda: [None] * self.sarc_obj.metadata['frames']
        nan_arrays = lambda: np.full(self.sarc_obj.metadata['frames'], np.nan)
        (pos_vectors, pos_vectors_px, sarcomere_length_vectors,
         sarcomere_orientation_vectors) = (none_lists() for _ in range(4))
        midline_id_vectors, midline_length_vectors = (none_lists() for _ in range(2))
        sarcomere_masks = np.zeros((self.sarc_obj.metadata['frames'], *self.sarc_obj.metadata['size']), dtype=bool)
        (sarcomere_length_mean, sarcomere_length_std) = (nan_arrays() for _ in range(2))
        sarcomere_orientation_mean, sarcomere_orientation_std = nan_arrays(), nan_arrays()
        oop, sarcomere_area, sarcomere_area_ratio, score_thresholds = (nan_arrays() for _ in range(4))

        # iterate images
        print('\nStarting sarcomere length and orientation analysis...')
        for i, (frame_i, zbands_i, midlines_i, orientation_vectors_i, distance_i) in enumerate(
                progress_notifier.iterator(zip(list_frames, z_bands, midlines, orientation_vectors, distance),
                                           total=n_frames)):

            (
                pos_vectors_px_i, pos_vectors_i, midline_id_vectors_i, midline_length_vectors_i,
                sarcomere_length_vectors_i,
                sarcomere_orientation_vectors_i, sarcomere_mask_i) = self.get_sarcomere_vectors(zbands_i, midlines_i,
                                                                                                orientation_vectors_i,
                                                                                                distance_i,
                                                                                                pixelsize=pixelsize,
                                                                                                radius=radius,
                                                                                                slen_lims=slen_lims,
                                                                                                interp_factor=interp_factor,
                                                                                                linewidth=linewidth)

            # write in list
            pos_vectors_px[frame_i] = pos_vectors_px_i
            pos_vectors[frame_i] = pos_vectors_i
            sarcomere_length_vectors[frame_i] = sarcomere_length_vectors_i
            sarcomere_orientation_vectors[frame_i] = sarcomere_orientation_vectors_i
            midline_id_vectors[frame_i] = midline_id_vectors_i
            midline_length_vectors[frame_i] = midline_length_vectors_i

            # calculate mean and std of sarcomere length and orientation
            sarcomere_length_mean[frame_i], sarcomere_length_std[frame_i], = np.nanmean(
                sarcomere_length_vectors_i), np.nanstd(sarcomere_length_vectors_i)
            if np.count_nonzero(~np.isnan(sarcomere_orientation_vectors_i)) > 1:
                sarcomere_orientation_mean[frame_i], sarcomere_orientation_std[frame_i] = stats.circmean(
                    sarcomere_orientation_vectors_i[~np.isnan(sarcomere_orientation_vectors_i)]), stats.circstd(
                    sarcomere_orientation_vectors_i[~np.isnan(sarcomere_orientation_vectors_i)])

            # orientation order parameter
            if len(sarcomere_orientation_vectors_i) > 0:
                oop[frame_i], _ = Utils.analyze_orientations(
                    sarcomere_orientation_vectors_i[~np.isnan(sarcomere_orientation_vectors_i)])

            # calculate sarcomere mask area
            sarcomere_masks[frame_i] = sarcomere_mask_i
            sarcomere_area[frame_i] = np.sum(sarcomere_mask_i) * self.sarc_obj.metadata['pixelsize'] ** 2
            if 'cell_mask_area' in self.data:
                sarcomere_area_ratio[frame_i] = sarcomere_area[frame_i] / self.data['cell_mask_area'][i]

        tifffile.imwrite(self.sarc_obj.file_sarcomere_mask, np.asarray(sarcomere_masks).astype('bool'))

        wavelet_dict = {'params.analyze_sarcomere_vectors.frames': list_frames,
                        'params.analyze_sarcomere_vectors.radius': radius,
                        'params.analyze_sarcomere_vectors.slen_lims': slen_lims,
                        'params.analyze_sarcomere_vectors.interp_factor': interp_factor,
                        'params.analyze_sarcomere_vectors.linewidth': linewidth, 'pos_vectors_px': pos_vectors_px,
                        'pos_vectors': pos_vectors, 'sarcomere_length_vectors': sarcomere_length_vectors,
                        'sarcomere_orientation_vectors': sarcomere_orientation_vectors,
                        'sarcomere_area': sarcomere_area, 'sarcomere_area_ratio': sarcomere_area_ratio,
                        'midline_length_vectors': midline_length_vectors, 'midline_id_vectors': midline_id_vectors,
                        'sarcomere_length_mean': sarcomere_length_mean,
                        'sarcomere_length_std': sarcomere_length_std,
                        'sarcomere_orientation_mean': sarcomere_orientation_mean,
                        'sarcomere_orientation_std': sarcomere_orientation_std,
                        'sarcomere_oop': oop}
        self.data.update(wavelet_dict)
        if self.sarc_obj.auto_save:
            self.store_structure_data()

    def analyze_sarcomere_vectors_wavelet(self, frames: Union[str, int, List[int], np.ndarray] = 'all',
                                          kernel: str = 'half_gaussian', size: float = 3.0, minor: float = 0.33,
                                          major: float = 1.0, len_lims: Tuple[float, float] = (1.45, 2.7),
                                          len_step: float = 0.05, orient_lims: Tuple[float, float] = (-90, 90),
                                          orient_step: float = 10, add_negative_center_kernel: bool = False,
                                          patch_size: int = 1024, score_threshold: float = 0.25,
                                          abs_threshold: bool = True, gating: bool = True, dilation_radius: int = 3,
                                          dtype: Union[torch.dtype, str] = 'auto', save_memory: bool = False,
                                          save_all: bool = False,
                                          progress_notifier: ProgressNotifier = ProgressNotifier.progress_notifier_tqdm()) -> None:
        """
        AND-gated double wavelet analysis of sarcomere structure.

        Parameters
        ----------
        frames : {'all', int, list, np.ndarray}, optional
            frames for wavelet analysis ('all' for all frames, int for a single frame, list or ndarray for
            selected frames). Defaults to 'all'.
        kernel : str, optional
            Filter kernel
            - 'gaussian' for bivariate Gaussian kernel
            - 'half_gaussian' for univariate Gaussian in minor axis direction and step function in major axis direction
            - 'binary' for binary step function in both directions
            Defaults to 'half_gaussian'.
        size : float, optional
            Size of wavelet filters (in µm), needs to be larger than the upper limit of len_lims. Defaults to 3.0.
        minor : float, optional
            Minor axis width in µm, quantified by full width at half-maximum (FWHM, 2.33 * sigma in our paper),
            should match the thickness of Z-bands, for kernel='gaussian' and kernel='half_gaussian'. Defaults to 0.33.
        major : float, optional
            Major axis width (parameter 'w' in our paper) in µm, should match the width of Z-bands.
            Full width at half-maximum (FWHM) for kernel='gaussian' and full width for kernel='half_gaussian'.
            Defaults to 1.0.
        len_lims : tuple(float, float), optional
            Limits of lengths / wavelet distances in µm, range of sarcomere lengths. Defaults to (1.3, 2.6).
        len_step : float, optional
            Step size of sarcomere lengths in µm. Defaults to 0.05.
        orient_lims : tuple(float, float), optional
            Limits of sarcomere orientation angles in degrees. Defaults to (-90, 90).
        orient_step : float, optional
            Step size of orientation angles in degrees. Defaults to 10.
        add_negative_center_kernel : bool, optional
            Whether to add a negative kernel in the middle of the two wavelets,
            to avoid detection of two Z-bands two sarcomeres apart as sarcomere, only for kernel='gaussian'. Defaults to False.
        patch_size : int, optional
            Patch size for wavelet analysis, default is 1024 pixels. Adapt to GPU storage. Defaults to 1024.
        score_threshold : float, optional
            Threshold score for clipping of length and orientation map (if abs_threshold=False, score_threshold is
            percentile (e.g., 90) for adaptive thresholding). Defaults to 0.25.
        abs_threshold : bool, optional
            If True, absolute threshold value is applied; if False, adaptive threshold based on percentile. Defaults to True.
        gating : bool, optional
            If True, AND-gated wavelet filtering is used. If False, both wavelet filters are applied jointly. Defaults to True.
        dilation_radius : int, optional
            Radius of dilation for sarcomere area calculation, in pixels. Defaults to 3.
        dtype : torch.dtype or str, optional
            Specify torch data type (torch.float32 or torch.float16),
            'auto' chooses float16 for cuda and mps, and float32 for cpu. Defaults to 'auto'.
        save_memory : bool, optional
            Whether to save GPU memory by performing only conv2d on GPU memory, which is slower but allows processing
            larger images or larger wavelet banks. Defaults to False.
        save_all : bool, optional
            If True, the wavelet filter results (wavelet_length_i, wavelet_orientation_i, wavelet_max_score) are stored.
            If False, only the points on the midlines are stored (recommended). Defaults to False.
        progress_notifier: ProgressNotifier
            Wraps progress notification, default is progress notification done with tqdm
        """
        assert size > 1.1 * len_lims[1], (f"The size of wavelet filter {size} is too small for the maximum sarcomere "
                                          f"length {len_lims[1]}")
        assert self.sarc_obj.file_z_bands is not None, "Z-band mask not found. Please run predict_z_bands first."
        assert self.sarc_obj.file_midlines is not None, "Midlines mask not found. Please run predict_z_bands first."

        if isinstance(frames, str) and frames == 'all':
            list_frames = list(range(self.sarc_obj.metadata['frames']))
            if len(list_frames) == 1:
                z_bands = tifffile.imread(self.sarc_obj.file_z_bands)
                midlines = tifffile.imread(self.sarc_obj.file_midlines) > 0.5
            elif len(list_frames) > 1:
                z_bands = tifffile.imread(self.sarc_obj.file_z_bands, key=list_frames)
                midlines = tifffile.imread(self.sarc_obj.file_midlines, key=list_frames) > 0.5
            else:
                raise ValueError(f"Invalid 'frames' argument.")
        elif np.issubdtype(type(frames), np.integer) or isinstance(frames, list) or isinstance(frames, np.ndarray):
            z_bands = tifffile.imread(self.sarc_obj.file_z_bands, key=frames)
            midlines = tifffile.imread(self.sarc_obj.file_midlines, key=frames)
            if np.issubdtype(type(frames), np.integer):
                list_frames = [frames]
            else:
                list_frames = [int(f) for f in frames]
        else:
            raise ValueError("'frames' argument not valid")
        if len(z_bands.shape) == 2:
            z_bands = np.expand_dims(z_bands, axis=0)
        if len(midlines.shape) == 2:
            midlines = np.expand_dims(midlines, axis=0)
        n_imgs = len(z_bands)

        # choose dtype depending on device
        if dtype == 'auto':
            if self.sarc_obj.device == torch.device('cpu'):
                dtype = torch.float32
            else:
                dtype = torch.float16

        # create empty arrays
        none_lists = lambda: [None] * self.sarc_obj.metadata['frames']
        nan_arrays = lambda: np.full(self.sarc_obj.metadata['frames'], np.nan)
        (pos_vectors, midline_length_vectors, midline_id_vectors, sarcomere_length_vectors,
         sarcomere_orientation_vectors, max_score_vectors) = (none_lists() for _ in range(6))
        sarcomere_masks = np.zeros((self.sarc_obj.metadata['frames'], *self.sarc_obj.metadata['size']), dtype=bool)
        (sarcomere_length_mean, sarcomere_length_std) = (nan_arrays() for _ in range(2))
        sarcomere_orientation_mean, sarcomere_orientation_std = nan_arrays(), nan_arrays()
        oop, sarcomere_area, sarcomere_area_ratio, score_thresholds = (nan_arrays() for _ in range(4))
        wavelet_sarcomere_length, wavelet_sarcomere_orientation, wavelet_max_score = (none_lists() for _ in range(3))

        # create filter bank
        bank, len_range, orient_range = self.create_wavelet_bank(pixelsize=self.sarc_obj.metadata['pixelsize'],
                                                                 kernel=kernel,
                                                                 size=size, minor=minor, major=major, len_lims=len_lims,
                                                                 len_step=len_step, orient_lims=orient_lims,
                                                                 orient_step=orient_step,
                                                                 add_negative_center_kernel=add_negative_center_kernel)
        len_range_tensor = torch.from_numpy(len_range).to(self.sarc_obj.device).to(dtype=dtype)
        orient_range_tensor = torch.from_numpy(np.radians(orient_range)).to(self.sarc_obj.device).to(dtype=dtype)
        # iterate images
        print('\nStarting sarcomere length and orientation analysis...')
        for i, (frame_i, z_bands_i, midlines_i) in enumerate(
                progress_notifier.iterator(zip(list_frames, z_bands, midlines), total=n_imgs)):
            result_i = self.convolve_image_with_bank(z_bands_i, bank, device=self.sarc_obj.device, gating=gating,
                                                     dtype=dtype, save_memory=save_memory, patch_size=patch_size)
            (wavelet_sarcomere_length_i, wavelet_sarcomere_orientation_i,
             wavelet_max_score_i) = self.argmax_wavelets(result_i,
                                                         len_range_tensor,
                                                         orient_range_tensor)

            # evaluate wavelet results at sarcomere midlines
            (pos_vectors_i, midline_id_vectors_i, midline_length_vectors_i, sarcomere_length_vectors_i,
             sarcomere_orientation_vectors_i, max_score_vectors_i, midline_i,
             score_threshold_i) = self.get_sarcomere_vectors_wavelet(
                wavelet_sarcomere_length_i, wavelet_sarcomere_orientation_i, wavelet_max_score_i,
                len_range=len_range, midlines=midlines_i,
                score_threshold=score_threshold,
                abs_threshold=abs_threshold)

            # empty memory
            del result_i, z_bands_i, midlines_i
            if save_all:
                wavelet_sarcomere_length.append(wavelet_sarcomere_length_i)
                wavelet_sarcomere_orientation.append(wavelet_sarcomere_orientation_i)
                wavelet_max_score.append(wavelet_max_score_i)
            del wavelet_sarcomere_length_i, wavelet_sarcomere_orientation_i, wavelet_max_score_i
            if torch.cuda.is_available():
                torch.cuda.empty_cache()

            # write in list
            pos_vectors[frame_i] = pos_vectors_i
            midline_length_vectors[frame_i] = midline_length_vectors_i * self.sarc_obj.metadata['pixelsize'] if any(
                midline_id_vectors_i) else []
            midline_id_vectors[frame_i] = midline_id_vectors_i
            sarcomere_length_vectors[frame_i] = sarcomere_length_vectors_i
            sarcomere_orientation_vectors[frame_i] = sarcomere_orientation_vectors_i
            max_score_vectors[frame_i] = max_score_vectors_i
            score_thresholds[frame_i] = score_threshold_i

            # calculate mean and std of sarcomere length and orientation
            sarcomere_length_mean[frame_i], sarcomere_length_std[frame_i], = np.mean(
                sarcomere_length_vectors_i), np.std(sarcomere_length_vectors_i)
            sarcomere_orientation_mean[frame_i], sarcomere_orientation_std[frame_i] = np.mean(
                sarcomere_orientation_vectors_i), np.std(sarcomere_orientation_vectors_i)

            # orientation order parameter
            if len(sarcomere_orientation_vectors_i) > 0:
                oop[frame_i], _ = Utils.analyze_orientations(sarcomere_orientation_vectors_i)

            # calculate sarcomere area
            if len(pos_vectors_i) > 0:
                mask_i = self.sarcomere_mask(pos_vectors_i * self.sarc_obj.metadata['pixelsize'],
                                             sarcomere_orientation_vectors_i,
                                             sarcomere_length_vectors_i,
                                             size=self.sarc_obj.metadata['size'],
                                             pixelsize=self.sarc_obj.metadata['pixelsize'],
                                             dilation_radius=dilation_radius)
            else:
                mask_i = np.zeros(self.sarc_obj.metadata['size'], dtype='bool')
            sarcomere_masks[frame_i] = mask_i
            sarcomere_area[frame_i] = np.sum(mask_i) * self.sarc_obj.metadata['pixelsize'] ** 2
            if 'cell_mask_area' in self.data.keys():
                sarcomere_area_ratio[frame_i] = sarcomere_area[frame_i] / self.data['cell_mask_area'][i]
            else:
                area = self.sarc_obj.metadata['size'][0] * self.sarc_obj.metadata['size'][1] * self.sarc_obj.metadata[
                    'pixelsize'] ** 2
                sarcomere_area_ratio[frame_i] = sarcomere_area[i] / area

        tifffile.imwrite(self.sarc_obj.file_sarcomere_mask, np.asarray(sarcomere_masks).astype('bool'))

        wavelet_dict = {'wavelet_sarcomere_length': wavelet_sarcomere_length,
                        'wavelet_sarcomere_orientation': wavelet_sarcomere_orientation,
                        'wavelet_max_score': wavelet_max_score,
                        'pos_vectors': pos_vectors, 'sarcomere_length_vectors': sarcomere_length_vectors,
                        'midline_length_vectors': midline_length_vectors, 'midline_id_vectors': midline_id_vectors,
                        'sarcomere_orientation_vectors': sarcomere_orientation_vectors,
                        'max_score_vectors': max_score_vectors,
                        'sarcomere_area': sarcomere_area, 'sarcomere_area_ratio': sarcomere_area_ratio,
                        'sarcomere_length_mean': sarcomere_length_mean,
                        'sarcomere_length_std': sarcomere_length_std,
                        'sarcomere_orientation_mean': sarcomere_orientation_mean,
                        'sarcomere_orientation_std': sarcomere_orientation_std,
                        'sarcomere_oop': oop,
                        'params.analyze_sarcomere_vectors_wavelet.size': size,
                        'params.analyze_sarcomere_vectors_wavelet.minor': minor,
                        'params.analyze_sarcomere_vectors_wavelet.major': major,
                        'params.analyze_sarcomere_vectors_wavelet.len_lims': len_lims,
                        'params.analyze_sarcomere_vectors_wavelet.len_step': len_step,
                        'params.analyze_sarcomere_vectors_wavelet.orient_lims': orient_lims,
                        'params.analyze_sarcomere_vectors_wavelet.orient_step': orient_step,
                        'params.analyze_sarcomere_vectors_wavelet.kernel': kernel,
                        'params.analyze_sarcomere_vectors_wavelet.frames': list_frames,
                        'params.analyze_sarcomere_vectors_wavelet.len_range': len_range,
                        'params.analyze_sarcomere_vectors_wavelet.orient_range': orient_range,
                        'params.analyze_sarcomere_vectors_wavelet.score_threshold': score_thresholds,
                        'params.analyze_sarcomere_vectors_wavelet.abs_threshold': abs_threshold,
                        'params.analyze_sarcomere_vectors_wavelet.dilation_radius': dilation_radius}
        self.data.update(wavelet_dict)
        if self.sarc_obj.auto_save:
            self.store_structure_data()

    def optimize_wavelet_minor_axis(self, frame: int = 0, n_sample: int = 50):
        """
        Find the optimal wavelet minor axis, in full width at half maximum (FWHM) units, that maximizes the number of
        sarcomeres identified for a given sample by determining width of Z-bands by fitting Gaussian to sample
        of sarcomere vectors. Before running this function, it is necessary to run analyze_sarcomere_vectors with
        a prior set of parameters.

        Parameters
        ----------
        frame : int, optional
            The specific frame to analyze. Default is 0.
        n_sample : int, optional
            Number of random samples to use for optimization. Default is 50.

        Returns
        -------
        float
            The median sigma value from the Gaussian fits to a sample of sarcomere vectors.
        """
        assert 'pos_vectors' in self.data.keys(), ('Sarcomere length and orientation not yet analyzed. '
                                                   'Run analyze_sarcomere_vectors first.')
        assert frame in self.data['params.analyze_sarcomere_vectors.frames'], \
            f'Sarcomere vectors of frame {frame} not yet analyzed.'

        z_bands_t = tifffile.imread(self.sarc_obj.file_z_bands, key=frame)
        points_t = self.data['pos_vectors'][frame]
        sarcomere_orientation_vectors_t = self.data['sarcomere_orientation_vectors'][frame]
        sarcomere_length_vectors_t = self.data['sarcomere_length_vectors'][frame] / self.sarc_obj.metadata[
            'pixelsize']

        # Calculate orientation vectors using trigonometry
        orientation_vectors_t = np.asarray([-np.sin(sarcomere_orientation_vectors_t),
                                            np.cos(sarcomere_orientation_vectors_t)])

        # Calculate the ends of the vectors based on their orientation and length
        starts, ends = points_t, points_t + orientation_vectors_t * sarcomere_length_vectors_t

        # randomly select N lines
        idxs_random = np.random.randint(0, starts.shape[1], size=n_sample)
        starts, ends = starts[:, idxs_random], ends[:, idxs_random]

        def gaussian(x, A, mu, sigma):
            return A * np.exp(-((x - mu) ** 2) / (2 * sigma ** 2))

        def fit_gaussian(x_data, y_data):
            # Initial guesses for fitting parameters
            A_guess = np.max(y_data)
            mu_guess = x_data[np.argmax(y_data)]
            sigma_guess = np.std(x_data) / 2

            # Perform the Gaussian fit
            params, _ = curve_fit(gaussian, x_data, y_data, p0=[A_guess, mu_guess, sigma_guess])

            return params

        # extract profiles perpendicular to Z-bands to determine Z-band width
        sigmas = []
        for start_i, end_i in zip(starts.T, ends.T):
            profile_i = profile_line(z_bands_t, start_i, end_i, linewidth=5)
            x_i = np.arange(len(profile_i)) * self.sarc_obj.metadata['pixelsize']
            try:
                params = fit_gaussian(x_i, profile_i)
                sigmas.append(params[2])
            except:
                pass
        return np.median(sigmas) * 2.355  # convert sigma to FWHM (full width at half maximum)

    def analyze_myofibrils(self, frames: Optional[Union[str, int, List[int], np.ndarray]] = None,
                           n_seeds: int = 2000, persistence: int = 3, threshold_distance: float = 0.4, n_min: int = 5,
                           progress_notifier: ProgressNotifier = ProgressNotifier.progress_notifier_tqdm()) -> None:
        """
        Estimate myofibril lines by line growth algorithm and analyze length and curvature.

        Parameters
        ----------
        frames : {'all', int, list, np.ndarray}, optional
            frames for myofibril analysis ('all' for all frames, int for a single frame, list or ndarray for
            selected frames). If None, frames from wavelet analysis are used. Defaults to None.
        n_seeds : int, optional
            Number of random seeds for line growth. Defaults to 1000.
        persistence : int, optional
            Persistence of line (average vector length and orientation for prior estimation), needs to be > 0. Defaults to 3.
        threshold_distance : float, optional
            Maximal distance for nearest neighbor estimation (in micrometers). Defaults to 0.3.
        n_min : int, optional
            Minimal number of sarcomere line segments per line. Shorter lines are removed. Defaults to 5.
        progress_notifier: ProgressNotifier
            Wraps progress notification, default is progress notification done with tqdm
        """
        assert 'pos_vectors_px' in self.data.keys(), ('Sarcomere length and orientation not yet analyzed. '
                                                      'Run analyze_sarcomere_vectors first.')
        if frames is not None:
            if isinstance(frames, str) and frames == 'all':
                frames = list(range(self.sarc_obj.metadata['frames']))
            if np.issubdtype(type(frames), np.integer):
                frames = [frames]
            assert set(frames).issubset(
                self.data['params.analyze_sarcomere_vectors.frames']), f'Run analyze_sarcomere_vectors first for frames {frames}.'
        elif frames is None:
            if 'params.analyze_sarcomere_vectors.frames' in self.data.keys():
                frames = self.data['params.analyze_sarcomere_vectors.frames']
            else:
                raise ValueError('To use frames from wavelet analysis, run wavelet analysis first!')

        if frames == 'all':
            n_imgs = self.sarc_obj.metadata['frames']
            list_frames = list(range(n_imgs))
        elif isinstance(frames, int):
            n_imgs = 1
            list_frames = [frames]
        elif isinstance(frames, list) or type(frames) is np.ndarray:
            n_imgs = len(frames)
            list_frames = list(frames)
        else:
            raise ValueError('Selection of frames not valid!')

        pos_vectors = [self.data['pos_vectors_px'][frame] for frame in list_frames]
        sarcomere_length_vectors = [self.data['sarcomere_length_vectors'][frame] for frame in list_frames]
        sarcomere_orientation_vectors = [self.data['sarcomere_orientation_vectors'][frame] for frame in list_frames]
        midline_length_vectors = [self.data['midline_length_vectors'][frame] for frame in list_frames]

        # create empty arrays
        none_lists = lambda: [None] * self.sarc_obj.metadata['frames']
        nan_arrays = lambda: np.full(self.sarc_obj.metadata['frames'], np.nan)
        length_mean, length_std, length_max = (nan_arrays() for _ in range(3))
        msc_mean, msc_std = (nan_arrays() for _ in range(2))
        myof_lines, lengths, msc = (none_lists() for _ in range(3))

        # iterate frames
        print('\nStarting myofibril line analysis...')
        for i, (
                frame_i, pos_vectors_i, sarcomere_length_vectors_i, sarcomere_orientation_vectors_i,
                midline_length_vectors_i) in enumerate(
            progress_notifier.iterator(
                zip(list_frames, pos_vectors, sarcomere_length_vectors, sarcomere_orientation_vectors,
                    midline_length_vectors),
                total=len(pos_vectors))):
            if len(np.asarray(pos_vectors_i).T) > 0:
                line_data_i = self.line_growth(pos_vectors_i, sarcomere_length_vectors_i,
                                               sarcomere_orientation_vectors_i,
                                               midline_length_vectors_t=midline_length_vectors_i,
                                               pixelsize=self.sarc_obj.metadata['pixelsize'], n_seeds=n_seeds,
                                               persistence=persistence, threshold_distance=threshold_distance,
                                               n_min=n_min)
                lines_i = line_data_i['lines']

                if len(lines_i) > 0:
                    # line lengths and mean squared curvature (msc)
                    lengths_i = line_data_i['line_features']['length_lines']
                    msc_i = line_data_i['line_features']['msc_lines']
                    if len(lengths_i) > 0:
                        length_mean[frame_i], length_std[frame_i], length_max[frame_i] = np.mean(
                            lengths_i), np.std(lengths_i), np.max(lengths_i)
                        msc_mean[frame_i], msc_std[frame_i] = np.mean(msc_i), np.std(
                            msc_i)
                    myof_lines[frame_i] = lines_i
                    lengths[frame_i] = lengths_i
                    msc[frame_i] = msc_i

        # update structure dictionary
        myofibril_data = {'myof_length_mean': length_mean,
                          'myof_length_std': length_std, 'myof_lines': myof_lines,
                          'myof_length_max': length_max, 'myof_length': lengths,
                          'myof_msc': msc, 'myof_msc_mean': msc_mean,
                          'myof_msc_std': msc_std, 'params.analyze_myofibrils.n_seeds': n_seeds,
                          'params.analyze_myofibrils.persistence': persistence,
                          'params.analyze_myofibrils.threshold_distance': threshold_distance,
                          'params.analyze_myofibrils.list_frames': list_frames,
                          'params.analyze_myofibrils.n_min': n_min, 'params.analyze_myofibrils.n_seeds': n_seeds,
                          }

        self.data.update(myofibril_data)
        if self.sarc_obj.auto_save:
            self.store_structure_data()

    def analyze_sarcomere_domains(self, frames: Optional[Union[str, int, List[int], np.ndarray]] = None,
                                  d_max: float = 3, cosine_min: float = 0.65, leiden_resolution: float = 0.06,
                                  random_seed: int = 42, area_min: float = 20.0, dilation_radius: int = 3,
                                  progress_notifier: ProgressNotifier = ProgressNotifier.progress_notifier_tqdm()) -> None:
        """
        Cluster sarcomeres into domains based on their spatial and orientational properties using the Leiden algorithm
        for community detection.

        Parameters
        ----------
        frames : {'all', int, list, np.ndarray}, optional
            frames for domain analysis ('all' for all frames, int for a single frame, list or ndarray for
            selected frames). If None, frames from wavelet analysis are used. Defaults to None.
        d_max : float
            Max. distance threshold for creating a network edge between vector ends
        cosine_min : float
            Minimal absolute cosine between vector angles for creating a network edge between vector ends
        leiden_resolution : float, optional
            Control parameter for domain size. If resolution is small, the algorithm favors larger domains.
            Greater resolution favors smaller domains. Defaults to 0.05.
        random_seed : int, optional
            Random seed for Leiden algorithm, to ensure reproducibility. Defaults to 2.
        area_min : float, optional
            Minimal area of domains/clusters (in µm^2). Defaults to 50.0.
        dilation_radius : int, optional
            Dilation radius for refining domain area masks. Defaults to 3.
        progress_notifier: ProgressNotifier
            Wraps progress notification, default is progress notification done with tqdm
        """
        assert 'pos_vectors' in self.data.keys(), ('Sarcomere length and orientation not yet analyzed. '
                                                   'Run analyze_sarcomere_vectors first.')
        if frames is not None:
            if isinstance(frames, str) and frames == 'all':
                frames = list(range(self.sarc_obj.metadata['frames']))
            if np.issubdtype(type(frames), np.integer):
                frames = [frames]
            assert set(frames).issubset(
                self.data['params.analyze_sarcomere_vectors.frames']), f'Run analyze_sarcomere_vectors first for frames {frames}.'
        elif frames is None:
            if 'params.analyze_sarcomere_vectors.frames' in self.data.keys():
                frames = self.data['params.analyze_sarcomere_vectors.frames']
            else:
                raise ValueError('To use frames from wavelet analysis, run wavelet analysis first!')

        if frames == 'all':
            n_imgs = self.sarc_obj.metadata['frames']
            list_frames = list(range(n_imgs))
        elif isinstance(frames, int):
            n_imgs = 1
            list_frames = [frames]
        elif isinstance(frames, list) or type(frames) is np.ndarray:
            n_imgs = len(frames)
            list_frames = list(frames)
        else:
            raise ValueError('Selection of frames not valid!')

        pos_vectors = [np.asarray(self.data['pos_vectors'][t]) for t in list_frames]
        sarcomere_length_vectors = [np.asarray(self.data['sarcomere_length_vectors'][t]) for t in list_frames]
        sarcomere_orientation_vectors = [np.asarray(self.data['sarcomere_orientation_vectors'][t]) for t in list_frames]
        midline_id_vectors = [np.asarray(self.data['midline_id_vectors'][t]) for t in list_frames]

        # create empty arrays
        none_lists = lambda: [None] * self.sarc_obj.metadata['frames']
        nan_arrays = lambda: np.full(self.sarc_obj.metadata['frames'], np.nan)
        n_domains, domain_area_mean, domain_area_std = (nan_arrays() for _ in range(3))
        domain_slen_mean, domain_slen_std = (nan_arrays() for _ in range(2))
        domain_oop_mean, domain_oop_std = (nan_arrays() for _ in range(2))

        (domains, domain_area, domain_slen, domain_slen_std,
         domain_oop, domain_orientation, domain_mask) = (none_lists() for _ in range(7))

        # iterate frames
        print('\nStarting sarcomere domain analysis...')
        for i, (frame_i, pos_vectors_i, sarcomere_length_vectors_i, sarcomere_orientation_vectors_i,
                midline_id_vectors_i) in enumerate(
            progress_notifier.iterator(
                zip(list_frames, pos_vectors, sarcomere_length_vectors, sarcomere_orientation_vectors,
                    midline_id_vectors),
                total=len(pos_vectors))):
            cluster_data_t = self.cluster_sarcomeres(pos_vectors_i, sarcomere_length_vectors_i,
                                                     sarcomere_orientation_vectors_i,
                                                     midline_id_vectors_i,
                                                     pixelsize=self.sarc_obj.metadata['pixelsize'],
                                                     size=self.sarc_obj.metadata['size'],
                                                     d_max=d_max, cosine_min=cosine_min,
                                                     leiden_resolution=leiden_resolution, random_seed=random_seed,
                                                     area_min=area_min, dilation_radius=dilation_radius)
            (n_domains[frame_i], domains[frame_i], domain_area[frame_i], domain_slen[frame_i], domain_slen_std[frame_i],
             domain_oop[frame_i], domain_orientation[frame_i], domain_mask_i) = cluster_data_t

            # write single domain / cluster in lists
            domain_mask[frame_i] = sparse.coo_matrix(domain_mask_i)

            # calculate mean and std of domains
            domain_area_mean[frame_i], domain_area_std[frame_i] = np.mean(domain_area[frame_i]), np.std(
                domain_area[frame_i])
            domain_slen_mean[frame_i], domain_slen_std[frame_i] = (
                np.mean(domain_slen[frame_i]), np.std(domain_slen[frame_i]))
            domain_oop_mean[frame_i], domain_oop_std[frame_i] = (
                np.mean(domain_oop[frame_i]), np.std(domain_oop[frame_i]))

        # update structure dictionary
        domain_data = {'n_domains': n_domains, 'domains': domains,
                       'domain_area': domain_area, 'domain_area_mean': domain_area_mean,
                       'domain_area_std': domain_area_std,
                       'domain_slen': domain_slen, 'domain_slen_mean': domain_slen_mean,
                       'domain_slen_std': domain_slen_std,
                       'domain_oop': domain_oop, 'domain_oop_mean': domain_oop_mean,
                       'domain_oop_std': domain_oop_std,
                       'domain_orientation': domain_orientation, 'domain_mask': domain_mask,
                       'params.analyze_sarcomere_domains.frames': list_frames,
                       'params.analyze_sarcomere_domains.d_max': d_max,
                       'params.analyze_sarcomere_domains.cosine_min': cosine_min,
                       'params.analyze_sarcomere_domains.leiden_resolution': leiden_resolution,
                       'params.analyze_sarcomere_domains.area_min': area_min,}

        self.data.update(domain_data)
        if self.sarc_obj.auto_save:
            self.store_structure_data()

    def _grow_lois(self, frame: int = 0, n_seeds: int = 500, persistence: int = 2, threshold_distance: float = 0.3,
                   random_seed: Optional[int] = None) -> None:
        """
        Find LOIs (lines of interest) using a line growth algorithm. The parameters **lims can be used to filter LOIs.

        Parameters
        ----------
        frame : int, optional
            Frame to select frame. Selects i-th frame of frames specified in wavelet analysis. Defaults to 0.
        n_seeds : int, optional
            Number of random seeds for line growth. Default 500.
        persistence : int, optional
            Persistence of line (average vector length and orientation for prior estimation). Defaults to 2.
        threshold_distance : float, optional
            Maximal distance for nearest neighbor estimation. Defaults to 0.5.
        random_seed : int, optional
            Random seed for reproducibility. Defaults to None.
        """
        # select midline point data at frame
        (pos_vectors, sarcomere_length_vectors,
         sarcomere_orientation_vectors, max_score_vectors, midline_length_vectors) = self.data['pos_vectors'][frame], \
            self.data['sarcomere_length_vectors'][frame], \
            self.data['sarcomere_orientation_vectors'][frame], \
            self.data['max_score_vectors'][frame], \
            self.data['midline_length_vectors'][frame]
        loi_data = self.line_growth(pos_vectors, sarcomere_length_vectors, sarcomere_orientation_vectors,
                                    midline_length_vectors, self.sarc_obj.metadata['pixelsize'], n_seeds=n_seeds,
                                    random_seed=random_seed, persistence=persistence,
                                    threshold_distance=threshold_distance)
        self.data['loi_data'] = loi_data
        lois_vectors = [self.data['pos_vectors'][frame].T[loi_i] for loi_i in self.data['loi_data']['lines']]
        self.data['loi_data']['lines_vectors'] = lois_vectors
        if self.sarc_obj.auto_save:
            self.store_structure_data()

    def _filter_lois(self, number_lims: Tuple[int, int] = (10, 100), length_lims: Tuple[float, float] = (0, 200),
                     sarcomere_mean_length_lims: Tuple[float, float] = (1, 3),
                     sarcomere_std_length_lims: Tuple[float, float] = (0, 0.4),
                     msc_lims: Tuple[float, float] = (0, 1), midline_mean_length_lims: Tuple[float, float] = (0, 20),
                     midline_std_length_lims: Tuple[float, float] = (0, 5),
                     midline_min_length_lims: Tuple[float, float] = (0, 20),
                     max_orient_change: float = 30.0) -> None:
        """
        Filters Lines of Interest (LOIs) based on various geometric and morphological criteria.

        Parameters
        ----------
        number_lims : tuple of int, optional
            Limits of sarcomere numbers in LOI (min, max). Defaults to (10, 100).
        length_lims : tuple of float, optional
            Limits for LOI lengths (in µm) (min, max). Defaults to (0, 200).
        sarcomere_mean_length_lims : tuple of float, optional
            Limits for mean length of sarcomeres in LOI (min, max). Defaults to (1, 3).
        sarcomere_std_length_lims : tuple of float, optional
            Limits for standard deviation of sarcomere lengths in LOI (min, max). Defaults to (0, 0.4).
        msc_lims : tuple of float, optional
            Limits for LOI mean squared curvature (MSC) (min, max). Defaults to (0, 1).
        midline_mean_length_lims : tuple of float, optional
            Limits for mean length of the midline in LOI (min, max). Defaults to (2, 20).
        midline_std_length_lims : tuple of float, optional
            Limits for standard deviation of the midline length in LOI (min, max). Defaults to (0, 5).
        midline_min_length_lims : tuple of float, optional
            Limits for minimum length of the midline in LOI (min, max). Defaults to (2, 20).
        max_orient_change : float, optional
            Maximum orientation change allowed. Defaults to 30.0.
        """
        # Retrieve LOIs and their features from the structure dict
        lois, loi_features = self.data['loi_data']['lines'], self.data['loi_data']['line_features']
        lois_vectors = self.data['loi_data']['lines_vectors']

        # Apply filters based on the provided limits
        is_good = (
                (loi_features['n_vectors_lines'] >= number_lims[0]) & (
                loi_features['n_vectors_lines'] < number_lims[1]) &
                (loi_features['length_lines'] >= length_lims[0]) & (loi_features['length_lines'] < length_lims[1]) &
                (loi_features['sarcomere_mean_length_lines'] >= sarcomere_mean_length_lims[0]) &
                (loi_features['sarcomere_mean_length_lines'] < sarcomere_mean_length_lims[1]) &
                (loi_features['sarcomere_std_length_lines'] >= sarcomere_std_length_lims[0]) &
                (loi_features['sarcomere_std_length_lines'] < sarcomere_std_length_lims[1]) &
                (loi_features['msc_lines'] >= msc_lims[0]) & (loi_features['msc_lines'] < msc_lims[1]) &
                (loi_features['midline_mean_length_lines'] >= midline_mean_length_lims[0]) &
                (loi_features['midline_mean_length_lines'] < midline_mean_length_lims[1]) &
                (loi_features['midline_std_length_lines'] >= midline_std_length_lims[0]) &
                (loi_features['midline_std_length_lines'] < midline_std_length_lims[1]) &
                (loi_features['midline_min_length_lines'] >= midline_min_length_lims[0]) &
                (loi_features['midline_min_length_lines'] < midline_min_length_lims[1]) &
                (loi_features['max_orient_change_lines'] < np.radians(max_orient_change))
        )

        # remove bad lines
        self.data['loi_data']['lines'] = [loi for i, loi in enumerate(lois) if is_good[i]]
        self.data['loi_data']['lines_vectors'] = [pos_vectors for i, pos_vectors in enumerate(lois_vectors) if
                                                  is_good[i]]
        df_features = pd.DataFrame(loi_features)
        filtered_df_features = df_features[is_good].reset_index(drop=True)
        self.data['loi_data']['line_features'] = filtered_df_features.to_dict(orient='list')

    def _hausdorff_distance_lois(self, symmetry_mode: str = 'max') -> None:
        """
        Compute Hausdorff distances between all good LOIs.

        Parameters
        ----------
        symmetry_mode : str, optional
            Choose 'min' or 'max', whether min/max(H(loi_i, loi_j), H(loi_j, loi_i)). Defaults to 'max'.
        """
        # get points of LOI lines
        lines_vectors = self.data['loi_data']['lines_vectors']

        # hausdorff distance between LOIss
        hausdorff_dist_matrix = np.zeros((len(lines_vectors), len(lines_vectors)))
        for i, loi_i in enumerate(lines_vectors):
            for j, loi_j in enumerate(lines_vectors):
                if symmetry_mode == 'min':
                    hausdorff_dist_matrix[i, j] = min(directed_hausdorff(loi_i, loi_j)[0],
                                                      directed_hausdorff(loi_j, loi_i)[0])
                if symmetry_mode == 'max':
                    hausdorff_dist_matrix[i, j] = max(directed_hausdorff(loi_i, loi_j)[0],
                                                      directed_hausdorff(loi_j, loi_i)[0])

        self.data['loi_data']['hausdorff_dist_matrix'] = hausdorff_dist_matrix
        if self.sarc_obj.auto_save:
            self.store_structure_data()

    def _cluster_lois(self, distance_threshold_lois: float = 40, linkage: str = 'single') -> None:
        """
        Agglomerative clustering of good LOIs using predefined Hausdorff distance matrix using scikit-learn.

        Parameters
        ----------
        distance_threshold_lois : float, optional
            The linkage distance threshold above which clusters will not be merged. Defaults to 40.
        linkage : {'complete', 'average', 'single'}, optional
            Which linkage criterion to use. The linkage criterion determines which distance to use between sets of
            observations. The algorithm will merge the pairs of clusters that minimize this criterion.
            - 'average' uses the average of the distances of each observation of the two sets.
            - 'complete' or 'maximum' linkage uses the maximum distances between all observations of the two sets.
            - 'single' uses the minimum of the distances between all observations of the two sets.
            Defaults to 'single'.
        """
        if len(self.data['loi_data']['lines_vectors']) == 0:
            self.data['loi_data']['line_cluster'] = []
            self.data['loi_data']['n_lines_clusters'] = 0
        elif len(self.data['loi_data']['lines_vectors']) == 1:
            self.data['loi_data']['line_cluster'] = [[0]]
            self.data['loi_data']['n_lines_clusters'] = 1
        else:
            clustering = AgglomerativeClustering(n_clusters=None, distance_threshold=distance_threshold_lois,
                                                 metric='precomputed',
                                                 linkage=linkage).fit(
                self.data['loi_data']['hausdorff_dist_matrix'])
            self.data['loi_data']['line_cluster'] = clustering.labels_
            self.data['loi_data']['n_lines_clusters'] = len(np.unique(clustering.labels_))
        if self.sarc_obj.auto_save:
            self.store_structure_data()

    def _fit_straight_line(self, add_length=2, n_lois=None):
        """Fit linear lines to cluster points

        Parameters
        ----------
        add_length : float
            Elongate line at end with add_length (in length unit)
        n_lois : int
            If int, only n longest LOIs are saved. If None, all are saved.
        """

        def linear(x, a, b):
            return a * x + b

        points_clusters = []
        loi_lines = []
        len_loi_lines = []
        add_length = add_length / self.sarc_obj.metadata['pixelsize']
        for label_i in range(self.data['loi_data']['n_lines_clusters']):
            points_cluster_i = []
            for k in np.where(self.data['loi_data']['line_cluster'] == label_i)[0]:
                points_cluster_i.append(self.data['loi_data']['lines_vectors'][k])
            points_clusters.append(np.concatenate(points_cluster_i).T)
            p_i, pcov_i = curve_fit(linear, points_clusters[label_i][1], points_clusters[label_i][0])
            x_range_i = np.linspace(np.min(points_clusters[label_i][1]) - add_length / np.sqrt(1 + p_i[0] ** 2),
                                    np.max(points_clusters[label_i][1]) + add_length / np.sqrt(1 + p_i[0] ** 2), num=2)
            y_i = linear(x_range_i, p_i[0], p_i[1])
            len_i = np.sqrt(np.diff(x_range_i) ** 2 + np.diff(y_i) ** 2)
            x_range_i, y_i = np.round(x_range_i, 1), np.round(y_i, 1)
            loi_lines.append(np.asarray((x_range_i, y_i)).T)
            len_loi_lines.append(len_i)

        len_loi_lines = np.asarray(len_loi_lines).flatten()
        loi_lines = np.asarray(loi_lines)

        # sort lines by length
        length_idxs = len_loi_lines.argsort()
        loi_lines = loi_lines[length_idxs[::-1]][:n_lois]
        len_loi_lines = len_loi_lines[length_idxs[::-1]][:n_lois]

        self.data['loi_data']['loi_lines'] = np.asarray(loi_lines)
        self.data['loi_data']['len_loi_lines'] = np.asarray(len_loi_lines)
        if self.sarc_obj.auto_save:
            self.store_structure_data()

    def _longest_in_cluster(self, n_lois, frame):
        lines = self.data['loi_data']['lines']
        pos_vectors = self.data['pos_vectors'][frame][::-1]
        lines_cluster = np.asarray(self.data['loi_data']['line_cluster'])
        longest_lines = []
        for label_i in range(self.data['loi_data']['n_lines_clusters']):
            lines_cluster_i = [line_j for j, line_j in enumerate(lines) if lines_cluster[j] == label_i]
            points_lines_cluster_i = [pos_vectors[:, line_j] for j, line_j in enumerate(lines) if
                                      lines_cluster[j] == label_i]
            length_lines_cluster_i = [len(line_j) for line_j in lines_cluster_i]
            longest_line = points_lines_cluster_i[np.argmax(length_lines_cluster_i)]
            longest_lines.append(longest_line)
        # get n longest lines
        sorted_by_length = sorted(longest_lines, key=lambda x: len(x[1].T), reverse=True)
        if len(longest_lines) < n_lois:
            print(f'Only {len(longest_lines)}<{n_lois} clusters identified.')
        loi_lines = sorted_by_length[:n_lois]
        loi_lines = [line_i.T for line_i in loi_lines]
        self.data['loi_data']['loi_lines'] = loi_lines
        self.data['loi_data']['len_loi_lines'] = [len(line_i.T) for line_i in loi_lines]
        if self.sarc_obj.auto_save:
            self.store_structure_data()

    def _random_from_cluster(self, n_lois, frame):
        lines = self.data['loi_data']['lines']
        pos_vectors = self.data['pos_vectors'][frame][::-1]
        lines_cluster = np.asarray(self.data['loi_data']['line_cluster'])
        random_lines = []
        for label_i in range(self.data['loi_data']['n_lines_clusters']):
            lines_cluster_i = [line_j for j, line_j in enumerate(lines) if lines_cluster[j] == label_i]
            points_lines_cluster_i = [pos_vectors[:, line_j] for j, line_j in enumerate(lines) if
                                      lines_cluster[j] == label_i]
            random_line = random.choice(points_lines_cluster_i)
            random_lines.append(random_line)
        # select clusters randomly
        random_lines = random.sample(random_lines, n_lois)
        loi_lines = [line_i.T for line_i in random_lines]
        self.data['loi_data']['loi_lines'] = loi_lines
        self.data['loi_data']['len_loi_lines'] = [len(line_i.T) for line_i in loi_lines]
        if self.sarc_obj.auto_save:
            self.store_structure_data()

    def _random_lois(self, n_lois, frame):
        lines = self.data['loi_data']['lines']
        pos_vectors = self.data['pos_vectors'][frame][::-1]
        loi_lines = random.sample(lines, n_lois)
        loi_lines = [pos_vectors[:, line_i].T for line_i in loi_lines]
        self.data['loi_data']['loi_lines'] = loi_lines
        self.data['loi_data']['len_loi_lines'] = [len(line_i.T) for line_i in loi_lines]
        if self.sarc_obj.auto_save:
            self.store_structure_data()

    def create_loi_data(self, line: np.ndarray, linewidth: float = 0.65, order: int = 0,
                        export_raw: bool = False) -> None:
        """
        Extract intensity kymograph along LOI and create LOI file from line.

        Parameters
        ----------
        line : np.ndarray
            Line start and end coordinates ((start_x, start_y), (end_x, end_y))
            or list of segments [(x0, y0), (x1, y1), (x2, y2), ...]
        linewidth : float, optional
            Width of the scan in µm, perpendicular to the line. Defaults to 0.65.
        order : int, optional
            The order of the spline interpolation, default is 0 if image.dtype is bool and 1 otherwise.
            The order has to be in the range 0-5. See `skimage.transform.warp` for details. Defaults to 0.
        export_raw : bool, optional
            If True, intensity kymograph along LOI from raw microscopy image is additionally stored. Defaults to False.
        """
        if os.path.exists(self.sarc_obj.file_z_bands_fast_movie):
            file_z_bands = self.sarc_obj.file_z_bands_fast_movie
        else:
            file_z_bands = self.sarc_obj.file_z_bands
        imgs_sarcomeres = tifffile.imread(file_z_bands)
        profiles = self.kymograph_movie(imgs_sarcomeres, line, order=order,
                                        linewidth=int(linewidth / self.sarc_obj.metadata['pixelsize']))
        profiles = np.asarray(profiles)
        if export_raw:
            imgs_raw = tifffile.imread(self.sarc_obj.filepath)
            profiles_raw = self.kymograph_movie(imgs_raw, line, order=order,
                                                linewidth=int(linewidth / self.sarc_obj.metadata['pixelsize']))
        else:
            profiles_raw = None

        # length of line
        def __calculate_segmented_line_length(line):
            diffs = np.diff(line, axis=0)
            lengths = np.sqrt(np.sum(diffs ** 2, axis=1))
            return np.sum(lengths)

        length = __calculate_segmented_line_length(line) * self.sarc_obj.metadata['pixelsize']
        loi_data = {'profiles': profiles, 'profiles_raw': profiles_raw,
                    'line': line, 'linewidth': linewidth, 'length': length}
        for key, value in loi_data.items():
            loi_data[key] = np.asarray(value)
        save_name = os.path.join(self.sarc_obj.base_dir,
                                 f'{line[0][0]}_{line[0][1]}_{line[-1][0]}_{line[-1][1]}_{linewidth}_loi.json')
        IOUtils.json_serialize(loi_data, save_name)

    def detect_lois(self, frame: int = 0, n_lois: int = 4, n_seeds: int = 500, persistence: int = 2,
                    threshold_distance: float = 0.3,
                    mode: str = 'longest_in_cluster', random_seed: Optional[int] = None,
                    number_lims: Tuple[int, int] = (10, 50), length_lims: Tuple[float, float] = (0, 200),
                    sarcomere_mean_length_lims: Tuple[float, float] = (1, 3),
                    sarcomere_std_length_lims: Tuple[float, float] = (0, 1),
                    msc_lims: Tuple[float, float] = (0, 100), max_orient_change: float = 45,
                    midline_mean_length_lims: Tuple[float, float] = (0, 50),
                    midline_std_length_lims: Tuple[float, float] = (0, 50),
                    midline_min_length_lims: Tuple[float, float] = (0, 50), distance_threshold_lois: float = 40,
                    linkage: str = 'single', linewidth: float = 0.65, order: int = 0, export_raw: bool = False) -> None:
        """
        Detects Regions of Interest (LOIs) for tracking sarcomere Z-band motion and creates kymographs.

        This method integrates several steps: growing LOIs based on seed vectors, filtering LOIs based on
        specified criteria, clustering LOIs, fitting lines to LOI clusters, and extracting intensity profiles
        to generate kymographs.

        Parameters
        ----------
        frame : int
            The index of the frame to select for analysis.
        n_lois : int
            Number of LOIs.
        n_seeds : int
            Number of seed vectors for initiating LOI growth.
        persistence : int
            Persistence parameter influencing line growth direction and termination.
        threshold_distance : float
            Maximum distance for nearest neighbor estimation during line growth.
        mode : str
            Mode for selecting LOIs from identified clusters.
            - 'fit_straight_line' fits a straight line to all midline points in the cluster.
            - 'longest_in_cluster' selects the longest line of each cluster, also allowing curved LOIs.
            - 'random_from_cluster' selects a random line from each cluster, also allowing curved LOIs.
            - 'random_line' selects a set of random lines that fulfil the filtering criteria.
        random_seed : int, optional
            Random seed for selection of random starting vectors for line growth algorithm, for reproducible outcomes.
            If None, no random seed is set, and outcomes in every run will differ.
        number_lims : tuple of int
            Limits for the number of sarcomeres within an LOI (min, max).
        length_lims : tuple of float
            Length limits for LOIs (in µm) (min, max).
        sarcomere_mean_length_lims : tuple of float
            Limits for the mean length of sarcomeres within an LOI (min, max).
        sarcomere_std_length_lims : tuple of float
            Limits for the standard deviation of sarcomere lengths within an LOI (min, max).
        msc_lims : tuple of float
            Limits for the mean squared curvature (MSC) of LOIs (min, max).
        max_orient_change : float
            Maximal change of orientation between adjacent line segments, in degrees.
        midline_mean_length_lims : tuple of float
            Limits for the mean length of the midline of vectors in LOI (min, max).
        midline_std_length_lims : tuple of float
            Limits for the standard deviation of the midline length of vectors in LOI (min, max).
        midline_min_length_lims : tuple of float
            Limits for the minimum length of the midline of vectors in LOI (min, max).
        distance_threshold_lois : float
            Distance threshold for clustering LOIs. Clusters will not be merged above this threshold.
        linkage : str
            Linkage criterion for clustering ('complete', 'average', 'single').
        linewidth : float
            Width of the scan line (in µm), perpendicular to the LOIs.
        order : int
            Order of spline interpolation for transforming LOIs (range 0-5).
        export_raw : bool
            If True, exports raw intensity kymographs along LOIs.

        Returns
        -------
        None
        """
        assert 'pos_vectors' in self.data.keys(), ('Sarcomere length and orientation not yet analyzed. '
                                                   'Run analyze_sarcomere_vectors first.')

        # Grow LOIs based on seed vectors and specified parameters
        self._grow_lois(frame=frame, n_seeds=n_seeds, persistence=persistence,
                        threshold_distance=threshold_distance, random_seed=random_seed)
        # Filter LOIs based on geometric and morphological criteria
        self._filter_lois(number_lims=number_lims, length_lims=length_lims,
                          sarcomere_mean_length_lims=sarcomere_mean_length_lims,
                          sarcomere_std_length_lims=sarcomere_std_length_lims, msc_lims=msc_lims,
                          midline_mean_length_lims=midline_mean_length_lims,
                          midline_std_length_lims=midline_std_length_lims,
                          midline_min_length_lims=midline_min_length_lims,
                          max_orient_change=max_orient_change)
        if mode == 'fit_straight_line' or mode == 'longest_in_cluster' or mode == 'random_from_cluster':
            # Calculate Hausdorff distance between LOIs and perform clustering
            self._hausdorff_distance_lois()
            self._cluster_lois(distance_threshold_lois=distance_threshold_lois, linkage=linkage)
            # Fit lines to LOIs clusters and select LOIs for analysis
            if mode == 'fit_straight_line':
                self._fit_straight_line(add_length=2, n_lois=n_lois)
            elif mode == 'longest_in_cluster':
                self._longest_in_cluster(n_lois=n_lois, frame=frame)
            elif mode == 'random_from_cluster':
                self._random_from_cluster(n_lois=n_lois, frame=frame)
        elif mode == 'random_line':
            self._random_lois(n_lois=n_lois, frame=frame)
        else:
            raise ValueError(f'mode {mode} not valid.')

        # extract intensity kymographs profiles and save LOI files
        for line_i in self.data['loi_data']['loi_lines']:
            self.create_loi_data(line_i, linewidth=linewidth, order=order, export_raw=export_raw)

    def delete_lois(self):
        """
        Delete all LOIs, their associated data files, and their directories.
        """
        self.data.pop('loi_data', None)

        loi_files = glob.glob(os.path.join(self.sarc_obj.base_dir, '*loi.json'))
        for loi_file in loi_files:
            try:
                # Remove the LOI file
                os.remove(loi_file)

                # Remove the associated data file
                data_file = os.path.join(self.sarc_obj.data_dir,
                                         f"{os.path.splitext(os.path.basename(loi_file))[0]}_data.json")
                if os.path.exists(data_file):
                    os.remove(data_file)

                # Remove the directory and its contents
                directory = loi_file[:-len('_loi.json')] + '/'
                if os.path.exists(directory):
                    shutil.rmtree(directory)

            except Exception:
                pass  # Silently continue if an error occurs

    def full_analysis_structure(self, frames='all'):
        """
        Analyze sarcomere structure with default parameters at specified frames

        Parameters
        ----------
        frames : {'all', int, list, np.ndarray}
            frames for analysis ('all' for all frames, int for a single frame, list or ndarray for
            selected frames).
        """
        self.sarc_obj.auto_save = False
        #  self.detect_sarcomeres(frames=frames)
        self.analyze_cell_mask()
        self.analyze_z_bands(frames=frames)
        self.analyze_sarcomere_vectors(frames=frames)
        self.analyze_myofibrils(frames=frames)
        self.analyze_sarcomere_domains(frames=frames)
        if not self.sarc_obj.auto_save:
            self.store_structure_data()
            self.sarc_obj.auto_save = True

    @staticmethod
    def segment_z_bands(image: np.ndarray, threshold: float = 0.15) -> Tuple[np.ndarray, np.ndarray]:
        """
        Segment z-bands from U-Net result (threshold, make binary, skeletonize, label regions).

        Parameters
        ----------
        image : np.ndarray
            Input image from U-Net.
        threshold : float, optional
            Threshold value for binarizing the image. Defaults to 0.15.

        Returns
        -------
        labels : np.ndarray
            Labeled regions in the thresholded image.
        labels_skel : np.ndarray
            Labeled regions in the skeletonized image.
        """
        mask = image > threshold
        mask_skel = morphology.skeletonize(mask)
        labels = label(mask)
        labels_skel = mask_skel * labels
        return labels, labels_skel

    @staticmethod
    def _analyze_z_bands(zbands: np.ndarray, labels: np.ndarray, labels_skel: np.ndarray, image_raw: np.ndarray,
                         pixelsize: float, min_length: float = 1.0, threshold: float = 0.1, end_radius: float = 0.75,
                         a_min: float = 0.35, theta_phi_min: float = 0.2, d_max: float = 4.0,
                         d_min: float = 0.) -> Tuple:
        """
        Analyzes segmented z-bands in a single frame, extracting metrics such as length, intensity, orientation,
        straightness, lateral distance, alignment, number of lateral neighbors per z-band, and characteristics of
        groups of lateral z-bands (length, alignment, size).

        Parameters
        ----------
        zbands : np.ndarray
            The segmented map of z-bands.
        labels : np.ndarray
            The labeled image of z-bands.
        labels_skel : np.ndarray
            The skeletonized labels of z-bands.
        image_raw : np.ndarray
            The raw image.
        pixelsize : float
            The size of pixels in the image.
        min_length : float, optional
            The minimum length threshold for z-bands. Default is 1.0.
        threshold : float, optional
            The threshold value for intensity. Default is 0.1.
        end_radius : float, optional
            The radius of z-band ends. Default is 0.75.
        a_min : float, optional
            The minimum value for alignment. Default is 0.25. Links with smaller alignment are set to np.nan.
        theta_phi_min : float, optional
            The minimum dot product/cosine between the direction of a Z-band end and the direction of line from end to other Z-band end.
        d_max : float, optional
            The maximum distance between z-band ends. Default is 5.0 µm. Larger distances are set to np.nan.
        d_min : float, optional
            The minimum distance between z-band ends. Default is 0. µm. Smaller distances are set to np.nan.

        Returns
        -------
        tuple
            A comprehensive tuple containing arrays and values describing the analyzed properties of z-bands:
            - Lengths, intensities, straightness, ratio of intensities, average intensity, orientations,
              orientational order parameter, list of z-band labels, processed labels image, number of lateral neighbors,
              lateral distances, lateral alignments, links between z-band ends, coordinates of z-band ends,
              linked groups of z-bands, and their respective sizes, lengths, and alignments.
        """
        # analyze skeletonized labels to determine z-band backbone length
        props_skel = regionprops_table(labels_skel, properties=['label', 'perimeter'])
        labels_list = props_skel['label']

        # remove short z-bands
        length = props_skel['perimeter'] * pixelsize
        labels_list_ = labels_list.copy()
        labels_list[length < min_length] = 0
        labels_list = np.insert(labels_list, 0, 0)
        labels_list_ = np.insert(labels_list_, 0, 0)
        labels = Utils.map_array(labels, labels_list_, labels_list)
        labels, forward_map, inverse_map = segmentation.relabel_sequential(labels)
        labels_list = labels_list[labels_list != 0]

        # analyze z-band labels
        props = regionprops_table(labels, intensity_image=image_raw, properties=['label', 'area', 'convex_area',
                                                                                 'mean_intensity', 'orientation',
                                                                                 'image', 'bbox'])
        # z-band length
        length = length[length >= min_length]

        # straightness of z-bands (area/convex_hull)
        straightness = props['area'] / props['convex_area']

        # fluorescence intensity
        intensity = props['mean_intensity']

        # ratio sum(sarcomere intensity) to sum(background intensity)
        ratio_intensity, avg_intensity = Structure.intensity_sarcomeres(zbands, image_raw, threshold=threshold)

        # z band orientational order parameter
        orientation = props['orientation']
        if len(orientation) > 0:
            oop = 1 / len(orientation) * np.abs(np.sum(np.exp(orientation * 2 * 1j)))
        else:
            oop = np.nan

        # local lateral z-band alignment and distance
        n_z = len(np.unique(labels)) - 1

        if n_z > 0:

            # get two ends of each z-band
            z_ends = np.zeros((n_z, 2, 2)) * np.nan  # (z-band idx, upper/lower end, x/y)
            z_orientation = np.zeros((n_z, 2)) * np.nan  # (z-band idx, upper/lower)
            end_radius_px = int(round(end_radius / pixelsize, 0))

            for i, zbands_i in enumerate(props['image']):
                zbands_i = np.pad(zbands_i, (end_radius_px, end_radius_px))

                # skeletonize
                skel_i = skeletonize(zbands_i, method='lee')

                # detect line ends
                def line_end_filter(d):
                    return (d[4] == 1) and np.sum(d) == 2

                z_ends_i = ndimage.generic_filter(skel_i, line_end_filter, (3, 3))
                z_ends_i = np.asarray(np.where(z_ends_i == 1))
                if len(z_ends_i.T) == 2:
                    if z_ends_i[1, 0] > z_ends_i[1, 1]:
                        z_ends_i = z_ends_i[:, ::-1]
                    _z_ends_i = z_ends_i.copy()
                    z_ends_i[0] += props['bbox-0'][i] - end_radius_px
                    z_ends_i[1] += props['bbox-1'][i] - end_radius_px
                    z_ends[i] = z_ends_i.T * pixelsize

                    # orientation (pointing direction of line ends)
                    # binary radial mask around ends to determine orientations of ends
                    mask_i_1 = np.zeros_like(skel_i, dtype='uint8')
                    mask_i_2 = np.zeros_like(skel_i, dtype='uint8')
                    # end 1
                    rr, cc = draw_disk((_z_ends_i[0, 0], _z_ends_i[1, 0]), end_radius_px)
                    mask_i_1[rr, cc] = 1
                    # end 2
                    rr, cc = draw_disk((_z_ends_i[0, 1], _z_ends_i[1, 1]), end_radius_px)
                    mask_i_2[rr, cc] = 2

                    # get orientation of ends
                    props_ends_i_1 = regionprops(mask_i_1 * skel_i)[0]
                    props_ends_i_2 = regionprops(mask_i_2 * skel_i)[0]
                    z_orientation_i = [props_ends_i_1.orientation, props_ends_i_2.orientation]
                    y_1, x_1 = props_ends_i_1.centroid
                    y_2, x_2 = props_ends_i_2.centroid
                    _orient_1 = np.arctan2(_z_ends_i[1, 0] - x_1, _z_ends_i[0, 0] - y_1)
                    _orient_2 = np.arctan2(_z_ends_i[1, 1] - x_2, _z_ends_i[0, 1] - y_2)
                    if np.abs(z_orientation_i[0] - _orient_1) > np.pi / 2:
                        z_orientation_i[0] += np.pi
                    if np.abs(z_orientation_i[1] - _orient_2) > np.pi / 2:
                        z_orientation_i[1] += np.pi
                    z_orientation[i] = z_orientation_i

            # lateral alignment index and distance of z-bands
            def lateral_alignment(pos_i, pos_j, theta_i, theta_j):
                phi_ij = np.arctan2((pos_j[1] - pos_i[1]), (pos_j[0] - pos_i[0])) % (2 * np.pi)
                phi_ji = (phi_ij + np.pi) % (2 * np.pi)

                a_ji = np.cos(theta_i - theta_j + np.pi) * np.cos(theta_i - phi_ij) * np.cos(theta_j - phi_ji)

                if np.cos(theta_i - theta_j + np.pi) > 0 and np.cos(theta_i - phi_ij) > theta_phi_min and np.cos(
                        theta_j - phi_ji) > theta_phi_min:
                    return a_ji
                else:
                    return np.nan

            # distance of z-band ends
            _z_ends = np.reshape(z_ends, (n_z * 2, 2), order='F')
            D = squareform(pdist(_z_ends, 'euclidean'))

            # Set NaNs for specified indices (ends of same objects) and the lower triangle
            indices = np.arange(0, n_z * 2, 2)
            mask = np.ones((n_z * 2, n_z * 2))
            mask[indices, indices] = 0
            mask[indices, indices + 1] = 0
            mask[indices + 1, indices] = 0
            mask[indices + 1, indices + 1] = 0
            mask[np.tril(mask) > 0] = np.nan

            # filter distance matrix
            D[(D > d_max) | (D < d_min) | (mask == 0)] = np.nan

            # indices of end-end-distances shorter than d_max
            _z_orientation = np.reshape(z_orientation, (n_z * 2), order='F')
            _idxs = np.asarray(np.where(~np.isnan(D)))

            # matrix with lateral alignments A
            A = np.zeros_like(D) * np.nan
            for (i, j) in _idxs.T:
                A_ij = lateral_alignment(_z_ends[i], _z_ends[j], _z_orientation[i], _z_orientation[j])
                A[i, j] = A_ij if A_ij > a_min else np.nan
            D[np.isnan(A)] = np.nan

            # make matrices symmetric for undirected graph
            D = (D + D.T) / 2
            A = (A + A.T) / 2

            def compute_cost_matrix(D, A, w_dist=1.0, w_align=5.0, C_max=1e6, penalty=1e6):
                """
                Compute the cost matrix for linking Z-band ends based on a multiplicative relationship
                between distance and alignment.

                Parameters:
                ----------
                D : ndarray
                    Distance matrix between Z-band ends.
                A : ndarray
                    Alignment matrix between Z-band ends.
                w_dist : float
                    Weight for distance in the cost function.
                w_align : float
                    Weight for alignment in the cost function.
                penalty : float
                    Penalty for invalid links (e.g., NaN or out-of-range values).

                Returns:
                -------
                C : ndarray
                    Cost matrix for linking Z-band ends.
                """
                # Ensure alignment values are valid (replace NaNs with 0)
                A = np.nan_to_num(A, nan=0.0)

                # Compute multiplicative cost matrix
                C = w_dist * (D / d_max) ** 2 * (1 + w_align * (1 - A))

                # Set invalid links (e.g., NaNs in D) to a very high cost
                C[(np.isnan(D)) | (C > C_max)] = penalty

                return C

            def solve_linking(C):
                """
                Solve the optimal linking problem using the Hungarian algorithm.

                Parameters:
                ----------
                C : ndarray
                    Cost matrix for linking Z-band ends.

                Returns:
                -------
                row_ind : ndarray
                    Row indices of the optimal assignment.
                col_ind : ndarray
                    Column indices of the optimal assignment.
                """
                # Use scipy's linear_sum_assignment to solve the assignment problem
                row_ind, col_ind = linear_sum_assignment(C)

                return row_ind, col_ind

            # Step 1: Compute cost matrix
            C = compute_cost_matrix(D, A, w_dist=1.0, w_align=5.0)

            # Step 2: Solve optimal linking using Hungarian algorithm
            row_ind, col_ind = solve_linking(C)

            # Step 3: Create adjacency matrix for valid links
            links = np.zeros_like(D)
            for i, j in zip(row_ind, col_ind):
                links[i, j] = 1 if D[i, j] <= d_max and A[i, j] >= a_min else 0

            # reshape arrays
            links = links.reshape((n_z, 2, n_z, 2), order='F')
            lat_dist = D.reshape((n_z, 2, n_z, 2), order='F')
            lat_alignment = A.reshape((n_z, 2, n_z, 2), order='F')

            # number of lateral neighbors
            links_z = np.sum(links, axis=(1, 3))
            lat_neighbors = np.count_nonzero(links_z, axis=1)

            # convert links, lat_dist and lat_alignment to lists
            links = np.where(links == 1)
            lat_dist = lat_dist[links]
            lat_alignment = lat_alignment[links]
            links = np.asarray(links)

            # analyze laterally linked groups
            def analyze_linked_groups(connectivity_matrix, distance_matrix, alignment_matrix):
                G = nx.Graph()

                for n in range(n_z):
                    G.add_node(n)

                # Efficiently add edges based on connectivity and criteria
                for n, (idx_i, end_i, idx_j, end_j) in enumerate(connectivity_matrix.T):
                    G.add_edge(idx_i, idx_j, alignment=alignment_matrix[n], distance=distance_matrix[n])

                # Find connected components in the graph with best matches
                _linked_groups = list(nx.connected_components(G))

                _size_groups = np.asarray([len(group) for group in _linked_groups])
                # Calculate length of each group
                _length_groups = []
                _alignment_groups = []
                for group in _linked_groups:
                    sum_distance = 0
                    sum_alignment = 0
                    for node in group:
                        edges = G.edges(node, data=True)
                        for _, _, data in edges:
                            if G.has_edge(_, node):  # Check if edge is within the current group
                                sum_distance += data['distance']
                                sum_alignment += data['alignment']
                    sum_distance /= 2  # Each edge is counted twice (undirected graph), so divide by 2
                    _length_groups.append(sum_distance + np.sum(length[list(group)]))
                    _alignment_groups.append(sum_alignment / len(group))
                _linked_groups = [list(s) for s in _linked_groups]
                return (_linked_groups, np.asarray(_size_groups), np.asarray(_length_groups),
                        np.asarray(_alignment_groups))

            linked_groups, size_groups, length_groups, alignment_groups = analyze_linked_groups(links, lat_dist,
                                                                                                lat_alignment)
        else:
            (lat_neighbors, lat_dist, lat_alignment, links, z_ends,
             linked_groups, size_groups, length_groups, alignment_groups) = [], [], [], [], [], [], [], [], []

        return (length, intensity, straightness, ratio_intensity, avg_intensity, orientation, oop, labels_list, labels,
                lat_neighbors, lat_dist, lat_alignment, links, z_ends, linked_groups, size_groups, length_groups,
                alignment_groups)

    @staticmethod
    def intensity_sarcomeres(zbands: np.ndarray, image_raw: np.ndarray, threshold: float = 0.1) -> \
            Tuple[float, float]:
        """
        Get ratio of sarcomere fluorescence to off-sarcomere fluorescence intensity.

        Parameters
        ----------
        zbands : np.ndarray
            U-Net result.
        image_raw : np.ndarray
            Raw microscopy image.
        threshold : float, optional
            Binary threshold for masks. Defaults to 0.1.

        Returns
        -------
        ratio_intensity : float
            Ratio of Z-band fluorescence to off-sarcomere fluorescence intensity.
        avg_intensity : float
            Average intensity of the Z-bands.
        """
        # Binarize the U-Net result
        mask = zbands >= threshold

        # Calculate sarcomere and off-sarcomere intensities
        sarcomere_intensity = np.sum(image_raw[mask])
        off_sarcomere_intensity = np.sum(image_raw[~mask])

        # Calculate the number of pixels in each region
        n_sarcomere_pixels = np.sum(mask)
        n_off_sarcomere_pixels = np.sum(~mask)

        # Calculate average intensities
        avg_sarcomere_intensity = sarcomere_intensity / n_sarcomere_pixels if n_sarcomere_pixels > 0 else 0
        avg_off_sarcomere_intensity = off_sarcomere_intensity / n_off_sarcomere_pixels if n_off_sarcomere_pixels > 0 else 0

        # Calculate the ratio of sarcomere to off-sarcomere intensity
        ratio_intensity = avg_sarcomere_intensity / avg_off_sarcomere_intensity if avg_off_sarcomere_intensity > 0 else 0

        return ratio_intensity, avg_sarcomere_intensity

    @staticmethod
    def binary_kernel(d: float, sigma: float, width: float, orient: float, size: Tuple[float, float],
                      pixelsize: float, mode: str = 'both') -> Union[np.ndarray, Tuple[np.ndarray, np.ndarray]]:
        """
        Returns binary kernel pair for AND-gated double wavelet analysis.

        Parameters
        ----------
        d : float
            Distance between two wavelets.
        sigma : float
            Minor axis width of single wavelets.
        width : float
            Major axis width of single wavelets.
        orient : float
            Rotation orientation in degrees.
        size : Tuple[float, float]
            Size of kernel in µm.
        pixelsize : float
            Pixelsize in µm.
        mode : str, optional
            'separate' returns two separate kernels, 'both' returns a single kernel. Defaults to 'both'.

        Returns
        -------
        Union[np.ndarray, Tuple[np.ndarray, np.ndarray]]
            The generated binary kernel(s).
        """
        # meshgrid
        size_pixel = Structure.round_up_to_odd(size / pixelsize)
        _range = np.linspace(-size / 2, size / 2, size_pixel, dtype='float32')
        x_mesh, y_mesh = np.meshgrid(_range, _range)
        # build kernel
        kernel0 = np.zeros_like(x_mesh)
        kernel0[np.abs((-x_mesh - d / 2)) < sigma / 2] = 1
        kernel0[np.abs(y_mesh) > width / 2] = 0
        kernel1 = np.zeros_like(x_mesh)
        kernel1[np.abs((x_mesh - d / 2)) < sigma / 2] = 1
        kernel1[np.abs(y_mesh) > width / 2] = 0

        # Normalize the kernels
        kernel0 /= np.sum(kernel0)
        kernel1 /= np.sum(kernel1)

        kernel0 = ndimage.rotate(kernel0, orient, reshape=False, order=3)
        kernel1 = ndimage.rotate(kernel1, orient, reshape=False, order=3)
        if mode == 'separate':
            return kernel0, kernel1
        elif mode == 'both':
            return kernel0 + kernel1

    @staticmethod
    def gaussian_kernel(dist: float, minor: float, major: float, orient: float, size: float,
                        pixelsize: float, mode: str = 'both',
                        add_negative_center_kernel: bool = False) -> tuple[np.ndarray, np.ndarray]:
        """
        Returns gaussian kernel pair for AND-gated double wavelet analysis

        Parameters
        ----------
        dist : float
            Distance between two wavelets
        minor : float
            Minor axis width of single wavelets in µm
        major : float
            Major axis width of single wavelets in µm
        orient : float
            Rotation orientation in degree
        size : float
            Size of kernel in µm
        pixelsize : float
            Pixelsize in µm
        mode : str, optional
            'separate' returns two separate kernels, 'both' returns single kernel
        add_negative_center_kernel : bool, optional
            Whether to add a negative kernel in the middle of the two wavelets,
            to avoid detection of two Z-bands two sarcomeres apart as sarcomere

        Returns
        -------
        tuple[np.ndarray, np.ndarray]
            Gaussian kernel pair
        """
        # Transform FWHM to sigma
        minor_sigma = minor / 2.355
        major_sigma = major / 2.355

        # Calculate the size of the kernel in pixels and create meshgrid
        size_pixel = Structure.round_up_to_odd(size / pixelsize)
        _range = np.linspace(-size / 2, size / 2, size_pixel, dtype='float32')
        x_mesh, y_mesh = np.meshgrid(_range, _range)

        # Create the first Gaussian kernel
        kernel0 = (1 / (2 * np.pi * minor_sigma * major_sigma) * np.exp(
            -((x_mesh - dist / 2) ** 2 / (2 * minor_sigma ** 2) + y_mesh ** 2 / (2 * major_sigma ** 2))))

        # Create the second Gaussian kernel
        kernel1 = (1 / (2 * np.pi * minor_sigma * major) * np.exp(
            -((x_mesh + dist / 2) ** 2 / (2 * minor_sigma ** 2) + y_mesh ** 2 / (2 * major_sigma ** 2))))

        # Create the middle Gaussian kernel
        kernelmid = (1 / (2 * np.pi * minor_sigma * major_sigma) * np.exp(
            -(x_mesh ** 2 / (2 * minor_sigma ** 2) + y_mesh ** 2 / (2 * major_sigma ** 2))))

        # Normalize the kernels
        kernel0 /= np.sum(kernel0)
        kernel1 /= np.sum(kernel1)
        kernelmid /= np.sum(kernelmid)
        kernelmid *= -1

        if add_negative_center_kernel:
            kernel0 += kernelmid
            kernel1 += kernelmid

        # Rotate the kernels
        kernel0 = ndimage.rotate(kernel0, orient, reshape=False, order=2)
        kernel1 = ndimage.rotate(kernel1, orient, reshape=False, order=2)

        # Return the kernels based on the mode
        if mode == 'separate':
            return kernel0, kernel1
        elif mode == 'both':
            return kernel0 + kernel1

    @staticmethod
    def half_gaussian_kernel(dist: float, minor: float, major: float, orient: float, size: float,
                             pixelsize: float, mode: str = 'both',
                             add_negative_center_kernel: bool = False) -> tuple[np.ndarray, np.ndarray]:
        """
        Returns kernel pair for AND-gated double wavelet analysis with univariate Gaussian profile in longitudinal minor
        axis direction and step function in lateral major axis direction

        Parameters
        ----------
        dist : float
            Distance between two wavelets
        minor : float
            Minor axis width, in full width at half maximum (FWHM), of single wavelets in µm
        major : float
            Major axis width of single wavelets in µm.
        orient : float
            Rotation orientation in degree
        size : float
            Size of kernel in µm
        pixelsize : float
            Pixelsize in µm
        mode : str, optional
            'separate' returns two separate kernels, 'both' returns single kernel
        add_negative_center_kernel : bool, optional
            Whether to add a negative kernel in the middle of the two wavelets,
            to avoid detection of two Z-bands two sarcomeres apart as sarcomere

        Returns
        -------
        tuple[np.ndarray, np.ndarray]
            Gaussian kernel pair
        """
        # Transform FWHM to sigma
        minor_sigma = minor / 2.355
        major_sigma = major / 2.355

        # Calculate the size of the kernel in pixels and create meshgrid
        size_pixel = Structure.round_up_to_odd(size / pixelsize)
        _range = np.linspace(-size / 2, size / 2, size_pixel, dtype='float32')
        x_mesh, y_mesh = np.meshgrid(_range, _range)

        # Create the first Gaussian kernel
        kernel0 = 1 / (np.sqrt(2 * np.pi) * minor_sigma) * np.exp(-((x_mesh - dist / 2) ** 2 / (2 * minor_sigma ** 2)))

        # Create the second Gaussian kernel
        kernel1 = 1 / (np.sqrt(2 * np.pi) * minor_sigma) * np.exp(-((x_mesh + dist / 2) ** 2 / (2 * minor_sigma ** 2)))

        # Create the middle Gaussian kernel
        kernelmid = 1 / (np.sqrt(2 * np.pi) * minor_sigma) * np.exp(-(x_mesh ** 2 / (2 * minor_sigma ** 2)))

        # set to 0 where wider than major axis
        kernel0[np.abs(y_mesh) > major / 2] = 0
        kernel1[np.abs(y_mesh) > major / 2] = 0
        kernelmid[np.abs(y_mesh) > major / 2] = 0

        # Normalize the kernels
        kernel0 /= np.sum(kernel0)
        kernel1 /= np.sum(kernel1)
        kernelmid /= np.sum(kernelmid)
        kernelmid *= -1

        if add_negative_center_kernel:
            kernel0 += kernelmid
            kernel1 += kernelmid

        # Rotate the kernels
        kernel0 = ndimage.rotate(kernel0, orient, reshape=False, order=2)
        kernel1 = ndimage.rotate(kernel1, orient, reshape=False, order=2)

        # Return the kernels based on the mode
        if mode == 'separate':
            return kernel0, kernel1
        elif mode == 'both':
            return kernel0 + kernel1

    @staticmethod
    def round_up_to_odd(f: float) -> int:
        """
        Rounds float up to the next odd integer.

        Parameters
        ----------
        f : float
            The input float number.

        Returns
        -------
        int
            The next odd integer.
        """
        return int(np.ceil(f) // 2 * 2 + 1)

    @staticmethod
    def create_wavelet_bank(pixelsize: float, kernel: str = 'half_gaussian', size: float = 3, minor: float = 0.15,
                            major: float = 0.5, len_lims: Tuple[float, float] = (1.3, 2.5), len_step: float = 0.025,
                            orient_lims: Tuple[float, float] = (-90, 90), orient_step: float = 5,
                            add_negative_center_kernel: bool = False) -> List[np.ndarray]:
        """
        Returns bank of double wavelets.

        Parameters
        ----------
        pixelsize : float
            Pixel size in µm.
        kernel : str, optional
            Filter kernel ('gaussian' for double Gaussian kernel, 'binary' for binary double-line,
            'half_gaussian' for half Gaussian kernel). Defaults to 'half_gaussian'.
        size : float, optional
            Size of kernel in µm. Defaults to 3.
        minor : float, optional
            Minor axis width of single wavelets. Defaults to 0.15.
        major : float, optional
            Major axis width of single wavelets. Defaults to 0.5.
        len_lims : Tuple[float, float], optional
            Limits of lengths / wavelet distances in µm. Defaults to (1.3, 2.5).
        len_step : float, optional
            Step size in µm. Defaults to 0.025.
        orient_lims : Tuple[float, float], optional
            Limits of orientation angle in degrees. Defaults to (-90, 90).
        orient_step : float, optional
            Step size in degrees. Defaults to 5.
        add_negative_center_kernel : bool, optional
            Whether to add a negative kernel in the middle of the two wavelets,
            to avoid detection of two Z-bands two sarcomeres apart as sarcomere,
            only for kernel=='gaussian' or 'half_gaussian.
            Defaults to False.

        Returns
        -------
        List[np.ndarray]
            Bank of double wavelets.
        """

        len_range = np.arange(len_lims[0] - len_step, len_lims[1] + len_step, len_step, dtype='float32')
        orient_range = np.arange(orient_lims[0], orient_lims[1], orient_step, dtype='float32')
        size_pixel = Structure.round_up_to_odd(size / pixelsize)

        bank = np.zeros((len_range.shape[0], orient_range.shape[0], 2, size_pixel, size_pixel))
        for i, d in enumerate(len_range):
            for j, orient in enumerate(orient_range):
                if kernel == 'gaussian':
                    bank[i, j] = Structure.gaussian_kernel(d, minor, major, orient=orient, size=size,
                                                           pixelsize=pixelsize, mode='separate',
                                                           add_negative_center_kernel=add_negative_center_kernel)
                elif kernel == 'half_gaussian':
                    bank[i, j] = Structure.half_gaussian_kernel(d, minor, major, orient=orient, size=size,
                                                                pixelsize=pixelsize, mode='separate',
                                                                add_negative_center_kernel=add_negative_center_kernel)
                elif kernel == 'binary':
                    bank[i, j] = Structure.binary_kernel(d, minor, major, orient, size, pixelsize, mode='separate')
                else:
                    raise ValueError("Unsupported kernel type. Choose from 'gaussian', 'binary', or 'half_gaussian'.")
        return bank, len_range, orient_range

    @staticmethod
    def convolve_image_with_bank(image: np.ndarray, bank: np.ndarray, device: torch.device, gating: bool = True,
                                 dtype: torch.dtype = torch.float16, save_memory: bool = False,
                                 patch_size: int = 512) -> torch.Tensor:
        """
        AND-gated double-wavelet convolution of image using kernels from filter bank, with merged functionality.
        Processes the image in smaller overlapping patches to manage GPU memory usage and avoid edge effects.

        Parameters
        ----------
        image : np.ndarray
            Input image to be convolved.
        bank : np.ndarray
            Filter bank containing the wavelet kernels.
        device : torch.device
            Device on which to perform the computation (e.g., 'cuda', 'mps' or 'cpu').
        gating : bool, optional
            Whether to use AND-gated double-wavelet convolution. Default is True.
        dtype : torch.dtype, optional
            Data type for the tensors. Default is torch.float16.
        save_memory : bool, optional
            Whether to save memory by moving intermediate results to CPU. Default is False.
        patch_size : int, optional
            Size of the patches to process the image in. Default is 512.

        Returns
        -------
        torch.Tensor
            The result of the convolution, reshaped to match the input image dimensions.
        """
        # Convert image to dtype and normalize
        image_torch = torch.from_numpy((image)).to(dtype=dtype).to(device).view(1, 1, image.shape[0], image.shape[1])
        kernel_size = bank.shape[3]
        margin = kernel_size // 2

        def process_patch(patch: torch.Tensor) -> torch.Tensor:
            with torch.no_grad():
                if gating:
                    # Convert filters to float32
                    bank_0, bank_1 = bank[:, :, 0], bank[:, :, 1]
                    filters_torch_0 = torch.from_numpy(bank_0).to(dtype=dtype).to(device).view(
                        bank_0.shape[0] * bank_0.shape[1], 1, bank_0.shape[2], bank_0.shape[3])
                    filters_torch_1 = torch.from_numpy(bank_1).to(dtype=dtype).to(device).view(
                        bank_1.shape[0] * bank_1.shape[1], 1, bank_1.shape[2], bank_1.shape[3])

                    # Perform convolutions
                    if save_memory:
                        res0 = F.conv2d(patch, filters_torch_0, padding='same').to('cpu')
                        del filters_torch_0
                        res1 = F.conv2d(patch, filters_torch_1, padding='same').to('cpu')
                        del filters_torch_1
                    else:
                        res0 = F.conv2d(patch, filters_torch_0, padding='same')
                        del filters_torch_0
                        res1 = F.conv2d(patch, filters_torch_1, padding='same')
                        del filters_torch_1
                    del patch

                    # Multiply results as torch tensors
                    result = res0 * res1
                    del res0, res1
                else:
                    # Combine filters
                    combined_filters = bank[:, :, 0] + bank[:, :, 1]
                    filters_torch = torch.from_numpy(combined_filters).to(dtype=dtype).to(device).view(
                        combined_filters.shape[0] * combined_filters.shape[1], 1, combined_filters.shape[2],
                        combined_filters.shape[3])

                    # Perform convolution
                    if save_memory:
                        result = F.conv2d(patch, filters_torch, padding='same').to('cpu')
                    else:
                        result = F.conv2d(patch, filters_torch, padding='same')

            return result

        # Process image in patches with overlap
        if image.shape[0] <= patch_size and image.shape[1] <= patch_size:
            return process_patch(image_torch).view(bank.shape[0], bank.shape[1], image.shape[0], image.shape[1])

        output = torch.zeros(bank.shape[0], bank.shape[1], image.shape[0], image.shape[1], dtype=dtype, device=device)
        for i in range(0, image.shape[0], patch_size - 2 * margin):
            for j in range(0, image.shape[1], patch_size - 2 * margin):
                patch = image_torch[:, :, max(i - margin, 0):min(i + patch_size + margin, image.shape[0]),
                        max(j - margin, 0):min(j + patch_size + margin, image.shape[1])]
                patch_result = process_patch(patch).view(bank.shape[0], bank.shape[1], patch.shape[2], patch.shape[3])

                # Determine the region to place the patch result
                start_i = i
                end_i = min(i + patch_size, image.shape[0])
                start_j = j
                end_j = min(j + patch_size, image.shape[1])

                # Calculate the corresponding region in the patch result
                patch_start_i = 0 if i == 0 else margin
                patch_end_i = (end_i - start_i) + patch_start_i
                patch_start_j = 0 if j == 0 else margin
                patch_end_j = (end_j - start_j) + patch_start_j

                output[:, :, start_i:end_i, start_j:end_j] = patch_result[:, :, patch_start_i:patch_end_i,
                                                             patch_start_j:patch_end_j]

        return output.view(bank.shape[0], bank.shape[1], image.shape[0], image.shape[1])

    @staticmethod
    def argmax_wavelets(result: torch.Tensor, len_range: torch.Tensor, orient_range: torch.Tensor) -> Tuple[
        np.ndarray, np.ndarray, np.ndarray]:
        """
        Compute the argmax of wavelet convolution results to extract length, orientation, and maximum score map.

        This function processes the result of a wavelet convolution operation to determine the optimal
        length and orientation for each position in the input image. It leverages GPU acceleration for
        efficient computation and returns the results as NumPy arrays.

        Parameters
        ----------
        result : torch.Tensor
            The result tensor from a wavelet convolution operation, expected to be on a GPU device.
            Shape is expected to be (num_orientations, num_lengths, height, width).
        len_range : torch.Tensor
            A tensor containing the different lengths used in the wavelet bank. Shape: (num_lengths,).
        orient_range : torch.Tensor
            A tensor containing the different orientation angles used in the wavelet bank, in degrees.
            Shape: (num_orientations,).

        Returns
        -------
        length_np : np.ndarray
            A 2D array of the optimal length for each position in the input image. Shape: (height, width).
        orient_np : np.ndarray
            A 2D array of the optimal orientation (in radians) for each position in the input image.
            Shape: (height, width).
        max_score_np : np.ndarray
            A 2D array of the maximum convolution score for each position in the input image.
            Shape: (height, width).
        """
        # Keep the reshaping and max operation on the GPU
        result_reshaped = result.permute(2, 3, 0, 1).view(result.shape[2] * result.shape[3], -1)
        max_score, argmax = torch.max(result_reshaped, 1)
        max_score = max_score.view(result.shape[2], result.shape[3])

        # Calculate indices for lengths and orientations using PyTorch
        len_indices = argmax // result.shape[1]
        orient_indices = argmax % result.shape[1]
        length = len_range[len_indices].view(result.shape[2], result.shape[3])
        orient = orient_range[orient_indices].view(result.shape[2], result.shape[3])

        return length.cpu().numpy(), orient.cpu().numpy(), max_score.cpu().numpy()

    @staticmethod
    def get_sarcomere_vectors(
            zbands: np.ndarray,
            midlines: np.ndarray,
            orientation_field: np.ndarray,
            distance: np.ndarray,
            pixelsize: float,
            radius: float = 0.25,
            slen_lims: Tuple[float, float] = (1, 3),
            interp_factor: int = 4,
            linewidth: float = 0.3,
    ) -> Tuple[Union[np.ndarray, List], Union[np.ndarray, List], Union[np.ndarray, List],
    Union[np.ndarray, List], Union[np.ndarray, List], Union[np.ndarray, List], np.ndarray]:
        """
        Extract sarcomere orientation and length vectors.

        Parameters
        ----------
        zbands : np.ndarray
            2D array representing the semantic segmentation map of Z-bands.
        midlines : np.ndarray
            2D array representing the semantic segmentation map of midlines.
        orientation_field : np.ndarray
            2D array representing the orientation field.
        distance : np.ndarray
            2D array representing the distance transform map.
        pixelsize : float
            Size of a pixel in micrometers.
        radius : float, optional
            Readout radius of orientation field around midline points in micrometers (default is 0.25).
        slen_lims : tuple of float, optional
            Sarcomere size limits in micrometers (default is (1, 3)).
        interp_factor : int, optional
            Interpolation factor for profiles to calculate sarcomere length. Defaults to 4.
        linewidth : float, optional
            Line width of profiles to calculate sarcomere length. Defaults to 0.3 µm.

        Returns
        -------
        pos_vectors : np.ndarray
            Array of position vectors for sarcomeres.
        sarcomere_orientation_vectors : np.ndarray
            Sarcomere orientation values at midline points.
        sarcomere_length_vectors : np.ndarray
            Sarcomere length values at midline points.
        sarcomere_mask : np.ndarray
            Mask indicating the presence of sarcomeres.
        """
        radius_pixels = int(round(radius / pixelsize, 0))
        linewidth_pixels = max(int(round(linewidth / pixelsize, 0)), 1)

        # create sarcomere mask
        gradient_x, gradient_y = np.gradient(distance)
        max_slope = np.sqrt(gradient_x ** 2 + gradient_y ** 2)
        sarcomere_mask = max_slope > 0

        # skeletonize midlines
        midlines_skel = skeletonize(midlines > 0.5, method='lee')

        # calculate and preprocess orientation map
        orientation = Utils.get_orientation_angles(orientation_field, use_median_filter=True, radius=radius_pixels)

        # label midlines
        midline_labels, n_midlines = ndimage.label(midlines_skel,
                                                   ndimage.generate_binary_structure(2, 2))

        # iterate midlines and create an additional list with labels and midline length (approx. by max. Feret diameter)
        props = skimage.measure.regionprops_table(midline_labels, properties=['label', 'coords', 'feret_diameter_max'])
        list_labels, coords_midlines, length_midlines = props['label'], props['coords'], props['feret_diameter_max']

        pos_vectors_px, pos_vectors, midline_id_vectors, midline_length_vectors = [], [], [], []
        if n_midlines > 0:
            for i, (label_i, coords_i, length_midline_i) in enumerate(
                    zip(list_labels, coords_midlines, length_midlines)):
                pos_vectors_px.append(coords_i)
                midline_length_vectors.append(np.ones(coords_i.shape[0]) * length_midline_i)
                midline_id_vectors.append(np.ones(coords_i.shape[0]) * label_i)

            pos_vectors_px = np.concatenate(pos_vectors_px, axis=0)
            midline_id_vectors = np.concatenate(midline_id_vectors)
            midline_length_vectors = np.concatenate(midline_length_vectors)

            sarcomere_orientation_vectors = orientation[pos_vectors_px[:, 0], pos_vectors_px[:, 1]]

            ends1 = pos_vectors_px.T + (slen_lims[1] * 1.3) / 2 / pixelsize * np.array(
                (np.sin(sarcomere_orientation_vectors), np.cos(sarcomere_orientation_vectors))
            )
            ends2 = pos_vectors_px.T - (slen_lims[1] * 1.3) / 2 / pixelsize * np.array(
                (np.sin(sarcomere_orientation_vectors), np.cos(sarcomere_orientation_vectors))
            )

            # Calculate sarcomere lengths by measuring peak-to-peak distance of Z-bands in intensity profile
            profiles = Utils.fast_profile_lines(zbands, ends1, ends2, linewidth=linewidth_pixels)

            # Use parallel processing for faster execution
            results = Parallel(n_jobs=-1)(
                delayed(Utils.process_profile)(
                    profile, pixelsize, slen_lims=slen_lims, interp_factor=interp_factor
                ) for profile in profiles
            )

            # Convert results to array
            sarcomere_length_vectors = np.array(results)

            # remove NaNs
            nan_mask = np.isnan(sarcomere_length_vectors)
            pos_vectors_px = pos_vectors_px[~nan_mask]
            midline_id_vectors = midline_id_vectors[~nan_mask]
            sarcomere_orientation_vectors = sarcomere_orientation_vectors[~nan_mask]
            sarcomere_length_vectors = sarcomere_length_vectors[~nan_mask]
            # get vector positions in µm
            pos_vectors = pos_vectors_px * pixelsize
        else:
            sarcomere_length_vectors, z_band_thickness_vectors, sarcomere_orientation_vectors = [], [], []

        return (pos_vectors_px, pos_vectors, midline_id_vectors, midline_length_vectors, sarcomere_length_vectors,
                sarcomere_orientation_vectors, sarcomere_mask)

    @staticmethod
    def get_sarcomere_vectors_wavelet(length: np.ndarray, orientation: np.ndarray, max_score: np.ndarray,
                                      len_range: torch.Tensor, midlines: np.ndarray = None,
                                      score_threshold: float = 90., abs_threshold: bool = False) -> Tuple:
        """
        Extracts vector positions on sarcomere midlines and calculates sarcomere length and orientation.

        This function performs the following steps:
        1. **Thresholding:** Applies a threshold to the length, orientation, and max_score arrays to refine sarcomere detection.
        2. **Binarization:** Creates a binary mask to isolate midline regions.
        3. **Skeletonization:** Thins the midline regions for easier analysis.
        4. **Labeling:** Assigns unique labels to each connected midline component.
        5. **Midline Point Extraction:** Identifies the coordinates of vectors along each midline.
        6. **Value Calculation:** Calculates sarcomere length, orientation, and maximal score at each midline point.

        Parameters
        ----------
        length : np.ndarray
            Sarcomere length map obtained from wavelet analysis.
        orientation : np.ndarray
            Sarcomere orientation angle map obtained from wavelet analysis.
        max_score : np.ndarray
            Map of maximal wavelet scores.
        len_range : torch.Tensor
            An array containing the different lengths used in the wavelet bank.
        score_threshold : float, optional
            Threshold for filtering detected sarcomeres. Can be either an absolute value (if abs_threshold=True) or
            a percentile value for adaptive thresholding (if abs_threshold=False). Default is 90.
        abs_threshold : bool, optional
            Flag to determine the thresholding method. If True, 'score_threshold' is used as an absolute value.
            If False, 'score_threshold' is interpreted as a percentile for adaptive thresholding. Default is False.

        Returns
        -------
        tuple
            * **pos_vectors_px** (list): List of (x, y) coordinates for each midline point. In pixels.
            * **midline_id_vectors** (list): List of corresponding midline labels for each point.
            * **midline_length_vectors** (list): List of approximate midline lengths associated with each point. In pixels.
            * **sarcomere_length_vectors** (list): List of sarcomere lengths at each midline point. In µm.
            * **sarcomere_orientation_vectors** (list): List of sarcomere orientation angles at each midline point.
            * **max_score_vectors** (list): List of maximal wavelet scores at each midline point.
            * **midline** (np.ndarray): The binarized midline mask.
            * **score_threshold** (float): The final threshold value used.
        """
        # rough thresholding of sarcomere structures to better identify adaptive threshold
        # determine adaptive threshold from value distribution
        if not abs_threshold:
            score_threshold_val = max_score.max() * score_threshold
        else:
            score_threshold_val = score_threshold

        # binarize midline
        if midlines is not None:
            midline = midlines
        else:
            midline = max_score >= score_threshold_val

        # skeletonize
        midline_skel = skeletonize(midline, method='lee') > 0

        # label midlines
        midline_labels, n_midlines = ndimage.label(midline_skel, ndimage.generate_binary_structure(2, 2))

        # iterate midlines and create additional list with labels and midline length (approximated by max. Feret diameter)
        props = skimage.measure.regionprops_table(midline_labels, properties=['label', 'coords', 'feret_diameter_max'])
        list_labels, coords_midlines, length_midlines = props['label'], props['coords'], props['feret_diameter_max']

        pos_vectors_px, pos_vectors, midline_id_vectors, midline_length_vectors = [], [], [], []
        if n_midlines > 0:
            for i, (label_i, coords_i, length_midline_i) in enumerate(
                    zip(list_labels, coords_midlines, length_midlines)):
                pos_vectors_px.append(coords_i)
                midline_length_vectors.append(np.ones(coords_i.shape[0]) * length_midline_i)
                midline_id_vectors.append(np.ones(coords_i.shape[0]) * label_i)

            pos_vectors_px = np.concatenate(pos_vectors_px, axis=0)
            midline_id_vectors = np.concatenate(midline_id_vectors)
            midline_length_vectors = np.concatenate(midline_length_vectors)

            # get sarcomere orientation and distance at vectors, additionally filter score
            sarcomere_length_vectors = length[pos_vectors_px[:, 0], pos_vectors_px[:, 1]]
            sarcomere_orientation_vectors = orientation[pos_vectors_px[:, 0], pos_vectors_px[:, 1]]
            max_score_vectors = max_score[pos_vectors_px[:, 0], pos_vectors_px[:, 1]]

            # remove vectors outside range of sarcomere lengths in wavelet bank
            ids_in = (sarcomere_length_vectors >= len_range[1]) & (sarcomere_length_vectors <= len_range[-2])
            pos_vectors_px = pos_vectors_px[ids_in]
            midline_length_vectors = midline_length_vectors[ids_in]
            midline_id_vectors = midline_id_vectors[ids_in]
            sarcomere_length_vectors = sarcomere_length_vectors[ids_in]
            sarcomere_orientation_vectors = sarcomere_orientation_vectors[ids_in]
            max_score_vectors = max_score_vectors[ids_in]
        else:
            sarcomere_length_vectors, sarcomere_orientation_vectors, max_score_vectors = [], [], []

        return (pos_vectors_px, midline_id_vectors, midline_length_vectors, sarcomere_length_vectors,
                sarcomere_orientation_vectors, max_score_vectors, midline, score_threshold)

    @staticmethod
    def cluster_sarcomeres(pos_vectors: np.ndarray,
                           sarcomere_length_vectors: np.ndarray,
                           sarcomere_orientation_vectors: np.ndarray,
                           midline_id_vectors: np.ndarray,
                           pixelsize: float,
                           size: Tuple[int, int],
                           d_max: float = 3,
                           cosine_min: float = 0.65,
                           leiden_resolution: float = 0.06,
                           random_seed: int = 42,
                           area_min: float = 20,
                           dilation_radius: int = 3) -> Tuple[int, List, List, List, List, List, np.ndarray]:
        """
        This function clusters sarcomeres into domains based on their spatial and orientational properties
        using the Leiden method for community detection in igraph. It considers sarcomere lengths, orientations,
        and positions along midlines to form networks of connected sarcomeres. Domains are then identified
        as communities within these networks, with additional criteria for minimum domain area
        and connectivity thresholds. Finally, this function quantifies the mean and std of sarcomere lengths,
        and the orientational order parameter and mean orientation of each domain.

        Parameters
        ----------
        pos_vectors : np.ndarray
            Array of sarcomere midline point positions in µm.
        sarcomere_length_vectors : np.ndarray
            List of midline point sarcomere lengths
        sarcomere_orientation_vectors : np.ndarray
            List of midline point sarcomere orientations, in radians
        midline_id_vectors : np.ndarray
            List of midline indices, vectors of the same midline have same index
        pixelsize : float
            Pixel size in µm
        size : tuple(int, int)
            Shape of the image in pixels
        d_max : float
            Max. distance threshold for creating a network edge between vector ends
        cosine_min : float
            Minimal absolute cosine between vector angles for creating a network edge between vector ends
        leiden_resolution : float
            Resolution parameter for the Leiden algorithm
        random_seed : int
            Random seed for reproducibility
        area_min : float
            Minimal area (in µm²) for a domain to be kept
        dilation_radius : int
            Dilation radius for refining domain area masks (in pixels)

        Returns
        -------
        n_domains : int
            Number of domains
        domains : list
            List of domain sets with point indices
        area_domains : list
            List with domain areas
        sarcomere_length_mean_domains : list
            Mean sarcomere length within each domain
        sarcomere_length_std_domains : list
            Standard deviation of sarcomere length within each domain
        sarcomere_oop_domains : list
            Orientational order parameter of sarcomeres in each domain
        sarcomere_orientation_domains : list
            Main orientation of domains
        mask_domains : ndarray
            Masks of domains with value representing domain label
        """

        if len(pos_vectors) > 10:
            n_vectors = sarcomere_length_vectors.shape[0]

            # Calculate orientation vectors using trigonometry
            orientation_vectors = np.column_stack([np.sin(sarcomere_orientation_vectors),
                                                   np.cos(sarcomere_orientation_vectors)])

            # Calculate end points of the vectors
            ends_0 = pos_vectors + orientation_vectors * sarcomere_length_vectors[:, None] / 2
            ends_1 = pos_vectors - orientation_vectors * sarcomere_length_vectors[:, None] / 2

            # Interleave ends_0 and ends_1
            ends = np.empty((2 * n_vectors, 2), dtype=np.float64)
            ends[0::2] = ends_0
            ends[1::2] = ends_1

            # Interleave orientation vectors
            orientation_ends = np.empty((2 * n_vectors, 2), dtype=np.float64)
            orientation_ends[0::2] = orientation_vectors
            orientation_ends[1::2] = -orientation_vectors

            # Use cKDTree to find pairs within the distance threshold
            tree = cKDTree(ends)
            pairs = tree.query_pairs(d_max, output_type='ndarray')

            # Compute cosine similarity for all pairs at once
            dot_products = np.sum(orientation_ends[pairs[:, 0]] * orientation_ends[pairs[:, 1]], axis=1)
            norms = np.linalg.norm(orientation_ends[pairs[:, 0]], axis=1) * np.linalg.norm(
                orientation_ends[pairs[:, 1]], axis=1)
            cosine_similarities = np.abs(dot_products / norms)

            # Filter pairs based on cosine similarity
            valid_pairs = cosine_similarities > cosine_min
            filtered_pairs = pairs[valid_pairs]

            # Calculate distances for valid pairs
            distances = (np.sqrt(np.sum((ends[filtered_pairs[:, 0]] - ends[filtered_pairs[:, 1]]) ** 2, axis=1))
                         / cosine_similarities[valid_pairs])

            # Create edges list
            edges = filtered_pairs.tolist()

            # Add zero-cost connections between the two ends of each vector
            zero_cost_edges = [(2 * i, 2 * i + 1) for i in range(n_vectors)]
            edges.extend(zero_cost_edges)

            # Create weights list
            weights = distances.tolist()
            weights.extend([0] * n_vectors)

            # Create the graph
            graph = ig.Graph(2 * n_vectors)
            graph.add_edges(edges)
            graph.es['weight'] = weights

            # Create a mapping to contract pairs of vertices
            mapping = [i // 2 for i in range(graph.vcount())]

            # Contract the vertices
            graph.contract_vertices(mapping)

            # Set random seed
            random.seed(random_seed)

            # Run Leiden
            # CommunityLeiden returns a VertexClustering, from which we can get memberships
            clusters = graph.community_leiden(
                weights="weight",
                resolution_parameter=leiden_resolution,
                n_iterations=-1,
                objective_function="modularity"
            )

            # Build domain sets
            membership = clusters.membership
            domains_dict = {}
            for idx, c_id in enumerate(membership):
                domains_dict.setdefault(c_id, []).append(idx)
            domains = list(domains_dict.values())

            # Shuffle domains for random ordering
            random.shuffle(domains)

            # calculate domain properties and remove small domains
            (area_domains, sarcomere_orientation_domains, sarcomere_oop_domains, sarcomere_length_mean_domains,
             sarcomere_length_std_domains) = [], [], [], [], []
            mask_domains = np.zeros(size, dtype='uint16')

            j = 1
            for i, domain_i in enumerate(domains):
                pos_vectors_i = pos_vectors[domain_i]
                orientations_i = sarcomere_orientation_vectors[domain_i]
                lengths_i = sarcomere_length_vectors[domain_i]
                if pos_vectors_i.shape[0] > 10:
                    # bounding box
                    min_i = (
                        max(int((pos_vectors_i[:, 0].min() - 3) // pixelsize), 0),
                        max(int((pos_vectors_i[:, 1].min() - 3) // pixelsize), 0))
                    max_i = (min(int((pos_vectors_i[:, 0].max() + 3) // pixelsize), size[0]),
                             min(int((pos_vectors_i[:, 1].max() + 3) // pixelsize), size[1]))
                    size_i = (max_i[0] - min_i[0], max_i[1] - min_i[1])

                    _pos_vectors_i = pos_vectors_i.copy()
                    _pos_vectors_i[:, 0] -= min_i[0] * pixelsize
                    _pos_vectors_i[:, 1] -= min_i[1] * pixelsize

                    mask_i = Structure.sarcomere_mask(_pos_vectors_i, orientations_i, lengths_i, size_i,
                                                      pixelsize=pixelsize,
                                                      dilation_radius=dilation_radius)
                    area_i = np.sum(mask_i) * pixelsize ** 2
                    if area_i >= area_min:
                        ind_i = np.where(mask_i)
                        ind_i = (ind_i[0] + min_i[0], ind_i[1] + min_i[1])
                        mask_domains[ind_i] = j
                        area_i = np.sum(mask_i) * pixelsize ** 2
                        area_domains.append(area_i)
                        sarcomere_length_mean_domains.append(np.mean(lengths_i))
                        sarcomere_length_std_domains.append(np.std(lengths_i))
                        oop, angle = Utils.analyze_orientations(orientations_i)
                        sarcomere_oop_domains.append(oop)
                        sarcomere_orientation_domains.append(angle)
                        j += 1

            area_domains = np.asarray(area_domains)
            sarcomere_length_mean_domains = np.asarray(sarcomere_length_mean_domains)
            sarcomere_length_std_domains = np.asarray(sarcomere_length_std_domains)
            sarcomere_oop_domains = np.asarray(sarcomere_oop_domains)
            sarcomere_orientation_domains = np.asarray(sarcomere_orientation_domains)
            n_domains = len(area_domains)

            return (n_domains,
                    domains,
                    area_domains,
                    sarcomere_length_mean_domains,
                    sarcomere_length_std_domains,
                    sarcomere_oop_domains,
                    sarcomere_orientation_domains,
                    mask_domains)
        else:
            return 0, [], [], [], [], [], [], []

    @staticmethod
    def _grow_line(seed, points_t, sarcomere_length_vectors_t, sarcomere_orientation_vectors_t, nbrs,
                   threshold_distance, pixelsize, persistence):
        line_i = deque([seed])
        stop_right = stop_left = False

        sarcomere_orientation_vectors_t = sarcomere_orientation_vectors_t + np.pi / 2

        threshold_distance_pixels = threshold_distance / pixelsize

        def calculate_mean_orientation(orientations):
            # Convert orientations to complex numbers on the unit circle
            complex_orientations = np.exp(2j * np.array(orientations))
            # Calculate the mean of the complex numbers
            mean_complex = np.mean(complex_orientations)
            # Convert back to angle and halve it to get the original range
            return np.angle(mean_complex) / 2

        def adjust_orientation(current_orientation, previous_orientation):
            diff = current_orientation - previous_orientation
            if diff > np.pi / 2:
                return current_orientation - np.pi
            elif diff < -np.pi / 2:
                return current_orientation + np.pi
            return current_orientation

        # Initialize orientations
        orientation_left = orientation_right = sarcomere_orientation_vectors_t[seed]

        points_t = points_t.T

        while not stop_left or not stop_right:
            line_i_list = list(line_i)

            if not stop_left:
                end_left = points_t[:, line_i_list[0]]
                length_left = np.mean(sarcomere_length_vectors_t[line_i_list[:persistence]]) / pixelsize
                new_orientation_left = calculate_mean_orientation(
                    sarcomere_orientation_vectors_t[line_i_list[:persistence]])
                orientation_left = adjust_orientation(new_orientation_left, orientation_left)

            if not stop_right:
                end_right = points_t[:, line_i_list[-1]]
                length_right = np.mean(sarcomere_length_vectors_t[line_i_list[-persistence:]]) / pixelsize
                new_orientation_right = calculate_mean_orientation(
                    sarcomere_orientation_vectors_t[line_i_list[-persistence:]])
                orientation_right = adjust_orientation(new_orientation_right, orientation_right)

            # grow left
            if not stop_left:
                prior_left = [end_left[0] + np.cos(orientation_left) * length_left,
                              end_left[1] - np.sin(orientation_left) * length_left]
                distance_left, index_left = nbrs.kneighbors([prior_left], return_distance=True)
                if distance_left[0][0] < threshold_distance_pixels:
                    line_i.appendleft(index_left[0][0].astype('int'))
                else:
                    stop_left = True

            # grow right
            if not stop_right:
                prior_right = [end_right[0] - np.cos(orientation_right) * length_right,
                               end_right[1] + np.sin(orientation_right) * length_right]
                distance_right, index_right = nbrs.kneighbors([prior_right], return_distance=True)
                if distance_right[0][0] < threshold_distance_pixels:
                    line_i.append(index_right[0][0].astype('int'))
                else:
                    stop_right = True

        return np.asarray(line_i)

    @staticmethod
    def line_growth(points_t: np.ndarray, sarcomere_length_vectors_t: np.ndarray,
                    sarcomere_orientation_vectors_t: np.ndarray,
                    midline_length_vectors_t: np.ndarray, pixelsize: float, n_seeds: int = 1000, random_seed=None,
                    persistence: int = 4, threshold_distance: float = 0.3, n_min: int = 5):
        """
        Line growth algorithm to determine myofibril lines perpendicular to sarcomere z-bands

        Parameters
        ----------
        points_t : np.ndarray
            List of midline point positions
        sarcomere_length_vectors_t : list
            Sarcomere length at midline points
        sarcomere_orientation_vectors_t : list
            Sarcomere orientation angle at midline points, in radians
        midline_length_vectors_t : list
            Length of sarcomere midlines of midline points
        pixelsize : float
            Pixel size in µm
        n_seeds : int
            Number of random seed for line growth
        random_seed : int
            Random seed for line growth starting points. If None, no random seed is set.
        persistence : int
            Number of points to consider for averaging length and orientation.

        Returns
        -------
        line_data : dict
            Dictionary with LOI data keys = (lines, line_features)
        """
        # select random origins for line growth
        points_t = np.asarray(points_t)
        if points_t.shape[0] == 2:
            points_t = points_t.T

        if len(points_t) == 0:
            print('No sarcomeres in image (len(points) = 0), could not grow lines.')
            return {'lines': [], 'line_features': {}}

        random.seed(random_seed)
        n_vectors = len(points_t)
        seed_idx = random.sample(range(n_vectors), min(n_seeds, n_vectors))

        # Precompute Nearest Neighbors
        nbrs = NearestNeighbors(n_neighbors=1, algorithm='ball_tree').fit(points_t)

        # Prepare arguments for parallel processing
        args = [
            (seed, points_t, sarcomere_length_vectors_t, sarcomere_orientation_vectors_t, nbrs, threshold_distance,
             pixelsize,
             persistence) for seed in seed_idx]

        # grow lines
        lines = [Structure._grow_line(*arg) for arg in args]

        # remove short lines (< n_min)
        lines = [l for l in lines if len(l) >= n_min]
        # calculate features of lines
        n_vectors_lines = np.asarray([len(l) for l in lines])  # number of sarcomeres in line
        length_line_segments = [sarcomere_length_vectors_t[l] for l in lines]
        length_lines = [np.sum(lengths) for lengths in length_line_segments]
        # sarcomere lengths
        sarcomere_mean_length_lines = [np.mean(sarcomere_length_vectors_t[l]) for l in lines]
        sarcomere_std_length_lines = [np.std(sarcomere_length_vectors_t[l]) for l in lines]
        # midline lengths
        midline_mean_length_lines = [np.nanmean(midline_length_vectors_t[l]) for l in lines]
        midline_std_length_lines = [np.nanstd(midline_length_vectors_t[l]) for l in lines]
        midline_min_length_lines = [np.nanmin(midline_length_vectors_t[l]) for l in lines]
        # mean squared curvature
        tangential_vector_line_segments = [np.diff(points_t[l], axis=0) for l in lines]
        tangential_angle_line_segments = [np.asarray([np.arctan2(v[1], v[0]) for v in vectors]) for vectors in
                                          tangential_vector_line_segments]
        curvature_line_segments = [np.diff(angle_i) / length_line_segments[i][1:-1] for i, angle_i in
                                   enumerate(tangential_angle_line_segments)]
        msc_lines = [np.sum(curvature_line_segments[i] ** 2) / length_lines[i] for i in range(len(lines))]
        # mean and std orientation, and maximal change of orientation
        mean_orient_lines = [stats.circmean(sarcomere_orientation_vectors_t[l]) for l in lines]
        std_orient_lines = [stats.circstd(sarcomere_orientation_vectors_t[l]) for l in lines]
        max_orient_change_lines = [Utils.max_orientation_change(sarcomere_orientation_vectors_t[l]) for l in lines]
        # create dictionary
        line_features = {'n_vectors_lines': n_vectors_lines, 'length_lines': length_lines,
                         'sarcomere_mean_length_lines': sarcomere_mean_length_lines,
                         'sarcomere_std_length_lines': sarcomere_std_length_lines,
                         'msc_lines': msc_lines, 'mean_orient_lines': mean_orient_lines,
                         'std_orient_lines': std_orient_lines, 'midline_mean_length_lines': midline_mean_length_lines,
                         'max_orient_change_lines': max_orient_change_lines,
                         'midline_std_length_lines': midline_std_length_lines,
                         'midline_min_length_lines': midline_min_length_lines}
        line_features = Utils.convert_lists_to_arrays_in_dict(line_features)
        line_data = {'lines': lines, 'line_features': line_features}
        return line_data

    @staticmethod
    def kymograph_movie(movie: np.ndarray, line: np.ndarray, linewidth: int = 10, order: int = 0):
        """
        Generate a kymograph using multiprocessing.

        Parameters
        --------
        movie : np.ndarray, shape (N, H, W)
            The movie.
        line : np.ndarray, shape (N, 2)
            The coordinates of the segmented line (N>1)
        linewidth : int, optional
            Width of the scan in pixels, perpendicular to the line
        order : int in {0, 1, 2, 3, 4, 5}, optional
            The order of the spline interpolation, default is 0 if
            image.dtype is bool and 1 otherwise. The order has to be in
            the range 0-5. See `skimage.transform.warp` for detail.

        Return
        ---------
        return_value : ndarray
            Kymograph along segmented line

        Notes
        -------
        Adapted from scikit-image
        (https://scikit-image.org/docs/0.22.x/api/skimage.measure.html#skimage.measure.profile_line).
        """
        line = line[:, ::-1]
        # prepare coordinates of segmented line
        perp_lines = Structure.__curved_line_profile_coordinates(points=line, linewidth=linewidth)

        # Prepare arguments for each frame
        args = [(movie[frame], perp_lines, linewidth, order) for frame in range(movie.shape[0])]

        # Create a Pool and map process_frame to each frame
        with Pool() as pool:
            results = pool.map(Structure.process_frame, args)

        # Convert list of results to a numpy array
        kymograph = np.array(results)

        return kymograph

    @staticmethod
    def process_frame(args):
        frame, perp_lines, linewidth, order = args
        pixels = ndimage.map_coordinates(frame, perp_lines, prefilter=order > 1,
                                         order=order, mode='reflect', cval=0.0)
        pixels = np.flip(pixels, axis=1)
        intensities = np.mean(pixels, axis=1)
        return intensities

    @staticmethod
    def __curved_line_profile_coordinates(points: np.ndarray, linewidth: int = 10):
        """
        Calculate the coordinates of a curved line profile composed of multiple segments with specified linewidth.

        Parameters
        ----------
        points : np.ndarray
            A list of points (y, x) defining the segments of the curved line.
        linewidth : int, optional
            The width of the line in pixels.

        Returns
        -------
        coords : ndarray
            The coordinates of the curved line profile. Shape is (2, N, linewidth), where N is the total number of points in the line.
        """
        all_perp_rows = []
        all_perp_cols = []

        for i in range(len(points) - 1):
            src, dst = np.asarray(points[i], dtype=float), np.asarray(points[i + 1], dtype=float)
            d_row, d_col = dst - src
            theta = np.arctan2(d_row, d_col)
            length = int(np.ceil(np.hypot(d_row, d_col) + 1))
            line_col = np.linspace(src[1], dst[1], length)
            line_row = np.linspace(src[0], dst[0], length)
            col_width, row_width = (linewidth - 1) * np.sin(-theta) / 2, (linewidth - 1) * np.cos(theta) / 2
            perp_rows = np.stack([np.linspace(row - row_width, row + row_width, linewidth) for row in line_row])
            perp_cols = np.stack([np.linspace(col - col_width, col + col_width, linewidth) for col in line_col])

            all_perp_rows.append(perp_rows)
            all_perp_cols.append(perp_cols)

        # Concatenate all segments
        final_perp_rows = np.concatenate(all_perp_rows, axis=0)
        final_perp_cols = np.concatenate(all_perp_cols, axis=0)

        return np.stack([final_perp_rows, final_perp_cols])

    @staticmethod
    def sarcomere_mask(points: np.ndarray,
                       sarcomere_orientation_vectors: np.ndarray,
                       sarcomere_length_vectors: np.ndarray,
                       size: Tuple[int, int],
                       pixelsize: float,
                       dilation_radius: int = 3) -> np.ndarray:
        """
        Calculates a binary mask of areas with sarcomeres.

        Parameters
        ----------
        points : ndarray
            Positions of sarcomere vectors in µm. (n_vectors, 2)
        sarcomere_orientation_vectors : ndarray
            Orientations of sarcomere vectors.
        sarcomere_length_vectors : ndarray
            Lengths of sarcomere vectors in µm.
        size : tuple
            Size of the image, in pixels.
        pixelsize : float
            Pixel size in µm.
        dilation_radius : int, optional
            Dilation radius to close small holes (default is 3).

        Returns
        -------
        mask : ndarray
            Binary mask of sarcomeres.
        """
        # Calculate orientation vectors using trigonometry
        sarcomere_orientation_vectors += np.pi / 2

        orientation_vectors = np.asarray([np.cos(sarcomere_orientation_vectors),
                                          -np.sin(sarcomere_orientation_vectors)])
        # Calculate the ends of the vectors based on their orientation and length
        ends_0 = points.T + orientation_vectors * sarcomere_length_vectors / 2  # End point 1 of each vector
        ends_1 = points.T - orientation_vectors * sarcomere_length_vectors / 2  # End point 2 of each vector
        ends_0, ends_1 = ends_0 / pixelsize, ends_1 / pixelsize
        mask = np.zeros(size, dtype='bool')
        for e0, e1 in zip(ends_0.T.astype('int'), ends_1.T.astype('int')):
            rr, cc = line(*e0, *e1)
            try:
                mask[rr, cc] = True
            except:
                pass
        mask = binary_dilation(mask, disk(dilation_radius))
        return mask<|MERGE_RESOLUTION|>--- conflicted
+++ resolved
@@ -310,11 +310,7 @@
             self.store_structure_data()
 
     def analyze_z_bands(self, frames: Union[str, int, List[int], np.ndarray] = 'all', threshold: float = 0.5,
-<<<<<<< HEAD
                         min_length: float = 0.5, end_radius: float = 2, theta_phi_min: float = 0.4, a_min: float = 0.3,
-=======
-                        min_length: float = 0.5, end_radius: float = 2, theta_phi_min: float = 0.4, a_min: float = 0.25,
->>>>>>> 74517bb1
                         d_max: float = 4.0, d_min: float = 0.0,
                         progress_notifier: ProgressNotifier = ProgressNotifier.progress_notifier_tqdm()) -> None:
         """
@@ -1614,8 +1610,8 @@
     @staticmethod
     def _analyze_z_bands(zbands: np.ndarray, labels: np.ndarray, labels_skel: np.ndarray, image_raw: np.ndarray,
                          pixelsize: float, min_length: float = 1.0, threshold: float = 0.1, end_radius: float = 0.75,
-                         a_min: float = 0.35, theta_phi_min: float = 0.2, d_max: float = 4.0,
-                         d_min: float = 0.) -> Tuple:
+                         a_min: float = 0.3, theta_phi_min: float = 0.2, d_max: float = 4.0,
+                         d_min: float = 0.25) -> Tuple:
         """
         Analyzes segmented z-bands in a single frame, extracting metrics such as length, intensity, orientation,
         straightness, lateral distance, alignment, number of lateral neighbors per z-band, and characteristics of
@@ -1646,7 +1642,7 @@
         d_max : float, optional
             The maximum distance between z-band ends. Default is 5.0 µm. Larger distances are set to np.nan.
         d_min : float, optional
-            The minimum distance between z-band ends. Default is 0. µm. Smaller distances are set to np.nan.
+            The minimum distance between z-band ends. Default is 0 µm. Smaller distances are set to np.nan.
 
         Returns
         -------
