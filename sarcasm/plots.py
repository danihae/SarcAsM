import os.path
import random
from random import shuffle

import numpy as np
from matplotlib import pyplot as plt, transforms
from matplotlib.lines import Line2D
from matplotlib.ticker import FormatStrFormatter, MultipleLocator
from matplotlib_scalebar.scalebar import ScaleBar
import matplotlib as mpl
from scipy.spatial import ConvexHull
from scipy.stats import gaussian_kde
from tifffile import tifffile
import statsmodels.api as sm

from .utils import shuffle_labels

# plot params
fontsize = 8
markersize = 3
labelpad = 1
dpi = 600
save_format = 'png'

mpl.rcParams['pdf.fonttype'] = 42
mpl.rcParams['ps.fonttype'] = 42

width_1cols = 3.5
width_1p5cols = 5
width_2cols = 7.1
plt.rcParams.update({'font.size': fontsize, 'axes.labelpad': labelpad, 'font.family': 'arial'})
if 'seaborn-v0_8-paper' in mpl.style.available:
    plt.style.use('seaborn-v0_8-paper')

# dict with feature names
feature_names = {'z_intensity': 'Z-band intensity [a.u.]', 'z_intensity_mean': 'Z-band intensity [a.u.]',
                 'z_intensity_std': 'Z-band intensity STD [a.u.]', 'z_length': 'Z-band length [µm]',
                 'z_length_mean': 'Z-band length [µm]', 'z_length_std': 'Z-band length STD [µm]',
                 'z_length_max': 'Z-band length MAX [µm]', 'z_ratio_intensity': 'Z-band intensity ratio',
                 'z_straightness': 'Z-band straightness', 'z_straightness_mean': 'Z-band straightness',
                 'z_straightness_std': 'Z-band straightness STD',
                 'z_lat_neighbors': 'Lateral neighbors [#]', 'z_lat_neighbors_mean': 'Lateral neighbors [#]',
                 'z_lat_neighbors_std': 'Lateral neighbors STD [#]',
                 'z_lat_alignment': 'Z-band lat. alignment', 'z_lat_alignment_mean': 'Z-band lat. alignment',
                 'z_lat_alignment_std': 'Z-band lat. alignment STD',
                 'z_lat_dist': 'Z-band lat. dist. [µm]', 'z_lat_dist_mean': 'Z-band lat. dist. [µm]',
                 'z_lat_dist_std': 'Z-band lat. dist. STD [µm]',
                 'sarcomere_area': 'Sarcomere area [µm$^2$]', 'sarcomere_area_ratio': 'Sarcomere area ratio',
                 'cell_area': 'Cell area [µm$^2$]', 'cell_area_ratio': 'Cell area ratio',
                 'sarcomere_length': 'Sarcomere length [µm]',
                 'sarcomere_length_mean': 'Sarcomere length [µm]', 'sarcomere_length_std': 'Sarc. length STD [µm]',
                 'sarcomere_orientation': 'Sarcomere orient. [°]', 'sarcomere_oop': 'Sarcomere OOP',
                 'sarcomere_orientation_mean': 'Sarcomere orient. [°]',
                 'sarcomere_orientation_std': 'Sarcomere orient. STD [°]',
                 'myof_length': 'Myofibril length [µm]', 'myof_length_mean': 'Myofibril length [µm]',
                 'myof_length_std': 'Myofibril length STD [µm]',
                 'myof_length_max': 'Myofibril length MAX [µm]', 'myof_length_median': 'Myofibril length MEDIAN [µm]',
                 'myof_msc': 'Myofibril MSC', 'myof_msc_mean': 'Myofibril MSC', 'myof_msc_std': 'Myofibril MSC STD',
                 'myof_msc_median': 'Myofibril MSC MEDIAN', 'domain_area': 'Domain area [µm$^2$]',
                 'domain_area_mean': 'Domain area [µm$^2$]', 'domain_area_std': 'Domain area STD [µm$^2$]',
                 'domain_area_median': 'Domain area MEDIAN [µm$^2$]', 'domain_oop': 'Domain OOP',
                 'domain_oop_mean': 'Domain OOP', 'domain_oop_median': 'Domain OOP', 'domain_oop_std': 'Domain OOP'}

feature_names_motion = {'contr_max': '$\Delta SL_-$', 'contr_max_avg': '$\overline{\Delta SL}_-$',
                        'elong_max': '$\Delta SL_+$', 'elong_max_avg': '$\overline{\Delta SL}_+$',
                        'vel_contr_max': '$V_-$', 'vel_contr_max_avg': '$\overline{V}_-$',
                        'vel_elong_max': '$V_+$', 'vel_elong_max_avg': '$\overline{V}_+$',
                        'equ': 'Resting length [µm]', 'frequency': 'Frequency [Hz]', 'periodicity': 'Aperiodicity [s]',
                        'time_to_peak': 'Time-to-peak single [s]', 'time_to_peak_avg': 'Time-to-peak avg. [s]',
                        'popping_freq': 'Popping frequency', 'ratio_delta_slen_mutual_serial': 'R$_{\Delta SL}$',
                        'ratio_vel_mutual_serial': 'R$_{V}$', 'corr_delta_slen_serial': 'r$_s, \Delta SL$',
                        'corr_delta_slen_mutual': 'r$_m, \Delta SL$', 'corr_vel_serial': 'r$_s, V$',
                        'corr_vel_mutual': 'r$_m, V$', 'smi': 'Surplus motion index'}


def label_all_panels(axs, offset=(-0.1, 1.1), color='k'):
    """
    Labels all panels in a given dictionary of Axes objects.

    Parameters:
        axs (dict): A dictionary of Axes objects.
        offset (tuple, optional): The x and y offset for the labels. Defaults to (-0.1, 1.1).
        color (str, optional): The color of the labels. Defaults to 'k' (black).
    """
    for key in axs.keys():
        if not key.isupper():
            continue
        label_panel(axs[key], key, offset=offset, color=color)


def label_panel(ax, label, offset=(-0.1, 1.1), color='k'):
    """
    Labels a single panel with the specified label.

    Parameters:
        ax (matplotlib.axes.Axes): The Axes object representing the panel to be labeled.
        label (str): The label to be displayed.
        offset (tuple, optional): The x and y offset for the label. Defaults to (-0.1, 1.1).
        color (str, optional): The color of the label. Defaults to 'k' (black).
    """
    ax.text(offset[0], offset[1], label, transform=ax.transAxes,
            fontsize=fontsize + 1, fontweight='black', va='top', ha='right', color=color)


def remove_all_spines(axs):
    """
    Removes the spines from all panels in a given dictionary of Axes objects.

    Parameters:
        axs (dict): A dictionary of Axes objects.
    """
    for key in axs.keys():
        remove_spines(axs[key])


def remove_spines(ax):
    """
    Removes the spines from a single panel.

    Parameters:
        ax (matplotlib.axes.Axes): The Axes object representing the panel.
    """
    ax.spines['right'].set_visible(False)
    ax.spines['top'].set_visible(False)


def change_color_spines(ax, c='w'):
    """
    Changes the color of the spines (borders) of a single panel.

    Parameters:
        ax (matplotlib.axes.Axes): The Axes object representing the panel.
        c (str, optional): The color of the spines. Defaults to 'w' (white).
    """
    ax.spines['bottom'].set_color(c)
    ax.spines['top'].set_color(c)
    ax.spines['right'].set_color(c)
    ax.spines['left'].set_color(c)


def remove_ticks(ax):
    """
    Removes the ticks (markings) from both x-axis and y-axis of a single panel.

    Parameters:
        ax (matplotlib.axes.Axes): The Axes object representing the panel.
    """
    ax.set_xticks([])
    ax.set_yticks([])


def polish_xticks(ax, major, minor, pad=3):
    """
    Formats and polishes the x-ticks (markings) of a single panel.

    Parameters:
        ax (matplotlib.axes.Axes): The Axes object representing the panel.
        major (float): The major tick spacing.
        minor (float): The minor tick spacing.
        pad (float, optional): The padding between the x-axis and the tick labels. Defaults to 3.
    """
    ax.xaxis.set_major_locator(MultipleLocator(major))
    ax.xaxis.set_major_formatter(FormatStrFormatter('%g'))
    ax.xaxis.set_minor_locator(MultipleLocator(minor))
    ax.tick_params(axis='x', pad=pad)


def polish_yticks(ax, major, minor, pad=3):
    """
    Formats and polishes the y-ticks (markings) of a single panel.

    Parameters:
        ax (matplotlib.axes.Axes): The Axes object representing the panel.
        major (float): The major tick spacing.
        minor (float): The minor tick spacing.
        pad (float, optional): The padding between the y-axis and the tick labels. Defaults to 3.
    """
    ax.yaxis.set_major_locator(MultipleLocator(major))
    ax.yaxis.set_major_formatter(FormatStrFormatter('%g'))
    ax.yaxis.set_minor_locator(MultipleLocator(minor))
    ax.tick_params(axis='y', pad=pad)


def plot_box(ax, xlim, ylim, c='w', lw=1, linestyle='-'):
    """
    Plots a box around a given area defined by the x-axis and y-axis limits.

    Parameters:
        ax (matplotlib.axes.Axes): The Axes object representing the panel.
        xlim (tuple): The x-axis limits of the box.
        ylim (tuple): The y-axis limits of the box.
        c (str, optional): The color of the box. Defaults to 'w' (white).
        lw (float, optional): The linewidth of the box. Defaults to 1.
        linestyle (str, optional): The linestyle of the box. Defaults to '-' (solid line).
    """
    ax.plot((xlim[0], xlim[1]), (ylim[0], ylim[0]), c=c, lw=lw, linestyle=linestyle)
    ax.plot((xlim[0], xlim[1]), (ylim[1], ylim[1]), c=c, lw=lw, linestyle=linestyle)
    ax.plot((xlim[0], xlim[0]), (ylim[0], ylim[1]), c=c, lw=lw, linestyle=linestyle)
    ax.plot((xlim[1], xlim[1]), (ylim[1], ylim[0]), c=c, lw=lw, linestyle=linestyle)


def plot_stack_overlay(ax, sarc_obj, timepoints, plot_func, offset=0.025, spine_color='w', xlim=None, ylim=None):
    """
    Plots a stack of overlayed subplots on a given Axes object.

    Parameters:
        ax (matplotlib.axes.Axes): The Axes object on which the stack should be plotted.
        sarc_obj: The object or data to be plotted in each subplot.
        timepoints (list): The timepoints at which the subplots should be created.
        plot_func: The function used to plot the data in each subplot.
        offset (float, optional): The offset between each subplot. Defaults to 0.025.
        spine_color (str, optional): The color of the spines (borders) of each subplot. Defaults to 'w' (white).
        xlim (tuple, optional): The x-axis limits for each subplot. Defaults to None.
        ylim (tuple, optional): The y-axis limits for each subplot. Defaults to None.
    """
    ax.axis('off')
    for i, t in enumerate(timepoints):
        ax_t = ax.inset_axes([0.1 + offset * i, 0.1 - offset * i, 0.8, 0.8])

        plot_func(ax_t, sarc_obj, t)
        ax_t.spines['bottom'].set_color(spine_color)
        ax_t.spines['top'].set_color(spine_color)
        ax_t.spines['right'].set_color(spine_color)
        ax_t.spines['left'].set_color(spine_color)

        ax_t.set_xlim(xlim)
        ax_t.set_ylim(ylim)


def jitter(x, y, width=0.02):
    """Adds a small amount of random noise to the x-coordinates of the points to prevent overlap.

    Parameters
    ----------
    x : array-like
        The x-coordinates of the points.
    y : array-like
        The y-coordinates of the points.
    width : float, optional
        The maximum width of the random noise. Defaults to 0.02.

    Returns
    -------
    array-like
        The jittered x-coordinates of the points.
    """
    # Estimate the density of y
    density = gaussian_kde(y)
    y_density = density(y)

    # Scale the width of the jitter by the density of y
    jitter_width = width * y_density / y_density.max()

    return x + np.random.uniform(-jitter_width, jitter_width, size=x.shape)


def boxplot_with_points(ax, data, labels, width=0.1, alpha=0.5, s=10, whis=(5, 95), rotation=90):
    """
    Creates a boxplot with scattered points.

    Parameters
    ----------
    ax : matplotlib.axes.Axes
        The axes to draw the plot on.
    data : array-like
        The data to plot.
    labels : list of str
        The labels for the boxplots.
    width : float, optional
        The width of the boxplots. Defaults to 1.25.
    alpha : float, optional
        The alpha value for the points. Defaults to 0.005.
    s : int, optional
        The size of the points. Defaults to 10.
    whis : tuple of float, optional
        The whisker range for the boxplots. Defaults to (5, 95).
    rotation : int, optional
        The rotation angle for the x-axis labels. Defaults to 90.

    Returns
    -------
    None
    """
    # make boxplot
    ax.boxplot(data, showfliers=False, labels=labels, zorder=1, whis=whis)

    # plot points in background
    for i, d in enumerate(data):
        x = jitter(np.ones_like(d) * (i + 1), d, width=width)
        ax.scatter(x, d, c='k', alpha=alpha, zorder=0, s=s)

    # rotate labels
    ax.tick_params(axis='x', labelrotation=rotation)


def plot_summary_structure(sarc_obj, save_format='png'):
    """
    Plots a summary of the structure of the sarcomere object.

    Parameters
    ----------
    sarc_obj : object
        The sarcomere object to plot.
    save_format : str, optional
        The format to save the plot. Defaults to 'png'.
    """

    mosaic = """
    AAADDD
    BBBEEE
    CCCFFF
    GGHHII
    JJKKLL
    """

    fig, axs = plt.subplot_mosaic(mosaic=mosaic, figsize=(width_2cols, width_2cols))

    # image
    title = f'{sarc_obj.filename}'
    fig.suptitle(title)

    plot_image(axs['A'], sarc_obj)
    plot_z_bands(axs['B'], sarc_obj)
    plot_z_segmentation(axs['C'], sarc_obj)
    plot_sarcomere_lengths(axs['D'], sarc_obj)
    plot_sarcomere_orientations(axs['E'], sarc_obj)
    plot_myofibrils(axs['F'], sarc_obj)

    plot_histogram_structure(axs['G'], sarc_obj, feature='z_length', label='Z-band lengths [µm]')
    plot_histogram_structure(axs['H'], sarc_obj, feature='z_intensity', label='Z-band intensity [a.u.]')
    plot_histogram_structure(axs['I'], sarc_obj, feature='z_straightness', label='Z-band straightness [a.u.]')
    plot_histogram_structure(axs['J'], sarc_obj, feature='sarcomere_length_points', label='Sarcomere lengths [µm]')
    plot_histogram_structure(axs['K'], sarc_obj, feature='sarcomere_orientation_points',
                             label='Sarcomere orientation [°]')
    plot_histogram_structure(axs['L'], sarc_obj, feature='myof_line_lengths', label='Myofibril lengths [µm]')

    label_all_panels(axs)
    plt.tight_layout()

    fig.savefig(sarc_obj.analysis_folder + 'summary_structure.' + save_format, dpi=dpi)
    plt.show()


def plot_loi_summary_motion(motion_obj, number_contr=0, t_lim=(-0.1, 3), filename=None):
    """
    Plots a summary of the motion of the line of interest (LOI).

    Parameters
    ----------
    motion_obj : object
        The motion object to plot.
    number_contr : int, optional
        The number of contractions to plot. Defaults to 0.
    t_lim : tuple of float, optional
        The time limits for the plot. Defaults to (0, 0.9).
    filename : str, optional
        The filename to save the plot. Defaults to None.
    """

    mosaic = """
    ACC
    BCC
    DDE
    DDF
    """

    fig, axs = plt.subplot_mosaic(mosaic, figsize=(width_2cols, width_2cols))
    title = f'File: {motion_obj.filename}, LOI: {motion_obj.loi_name}'
    fig.suptitle(title, fontsize=fontsize)

    # A- image cell w/ LOI
    plot_image(axs['A'], motion_obj)

    # B- U-Net cell w/ LOI
    plot_z_bands(axs['B'], motion_obj)

    # C- kymograph and tracked z-lines
    plot_z_pos(axs['C'], motion_obj)

    # D- single sarcomere trajs (vel and delta slen)
    plot_delta_slen(axs['D'], motion_obj)

    # E- overlay delta slen
    plot_overlay_delta_slen(axs['E'], motion_obj, number_contr=number_contr, t_lim=t_lim)

    # F- overlay velocity
    plot_overlay_velocity(axs['F'], motion_obj, number_contr=number_contr, t_lim=t_lim)

    label_all_panels(axs)

    plt.tight_layout()
    if filename is None:
        filename = motion_obj.loi_folder + 'summary_loi.png'
    fig.savefig(filename, dpi=dpi)
    plt.show()


def plot_loi_detection(sarc_obj, timepoint=0, filepath=None):
    """Plots all steps of automated LOI finding algorithm"""
    mosaic = """
    a
    b
    c
    d
    """

    fig, axs = plt.subplot_mosaic(mosaic, figsize=(width_1cols, 4.6), constrained_layout=True, dpi=300)

    points = sarc_obj.structure['points'][timepoint]

    if isinstance(sarc_obj.structure['params.wavelet_timepoints'], int):
        frame = sarc_obj.structure['params.wavelet_timepoints']
    elif sarc_obj.structure['params.wavelet_timepoints'] == 'all':
        frame = timepoint
    else:
        frame = sarc_obj.structure['params.wavelet_timepoints'][timepoint]

    plot_z_bands(axs['a'], sarc_obj, timepoint=frame, invert=True)
    plot_z_bands(axs['c'], sarc_obj, timepoint=frame, invert=True)
    plot_z_bands(axs['d'], sarc_obj, timepoint=frame, invert=True)

    for i, loi_i in enumerate(sarc_obj.structure['lines']):
        if sarc_obj.structure['quality'][timepoint] == 1:
            axs['a'].plot(points[1, loi_i], points[0, loi_i], c='r', lw=0.2, alpha=0.6)

    axs['b'].hist(sarc_obj.structure['hausdorff_dist_matrix'].reshape(-1), bins=100, color='k', alpha=0.75, rwidth=0.75)
    axs['b'].set_xlim(0, 400)
    axs['b'].set_xlabel('Hausdorff distance')
    axs['b'].set_ylabel('# LOI pairs')

    for i, loi_i in enumerate(sarc_obj.structure['good_lois']):
        label_i = sarc_obj.structure['good_loi_cluster'][i]
        axs['c'].plot(sarc_obj.structure['good_lois_pos'][i].T[1], sarc_obj.structure['good_lois_pos'][i].T[0],
                      c=plt.cm.jet(label_i / sarc_obj.structure['num_good_loi_clusters']), lw=0.2)

    for i, line_i in enumerate(sarc_obj.structure['loi_lines']):
        axs['d'].plot(line_i.T[0], line_i.T[1], lw=2, label=i)
    axs['d'].legend(title='LOI #', bbox_to_anchor=(0.5, -0.75), loc='lower center', borderaxespad=0., ncol=6)

    label_all_panels(axs, offset=(0.05, 0.9))

    axs['a'].set_title('1. Line growth', ha='left', x=0.02, fontsize=fontsize + 1, fontweight='bold')
    axs['b'].set_title('2. Pair-wise Hausdorff distance', ha='left', x=0.02, fontsize=fontsize + 1, fontweight='bold')
    axs['c'].set_title('3. Agglomerative clustering', ha='left', x=0.02, fontsize=fontsize + 1, fontweight='bold')
    axs['d'].set_title('4. Fit lines through clusters', ha='left', x=0.02, fontsize=fontsize + 1, fontweight='bold')

    if filepath is None:
        fig.savefig(sarc_obj.analysis_folder + 'LOIs.png', dpi=300)
    plt.show()


<<<<<<< HEAD
def plot_func_to_img(sarc_obj, plot_func, img_filename, figsize=(6, 6), scalebar=False, dpi=300):
=======
def plot_func_to_img(sarc_obj, plot_func, img_filename, figsize=(6, 6), scalebar=False):
>>>>>>> 6c1168ca
    """
    Generates a plot using a specified plotting function and saves it as an image file.

    Parameters
    ----------
    sarc_obj : object
        The sarcomere object containing data to be plotted.
    plot_func : function
        The plotting function that takes an Axes object, a sarcomere object, and a boolean indicating
        whether to include a scalebar. It should plot the data onto the provided Axes object.
    img_filename : str
        The filename (including path) where the image will be saved.
    figsize : tuple of int or float, optional
        The size of the figure (width, height) in inches. Default is (6, 6).
    scalebar : bool, optional
        Indicates whether a scalebar should be included in the plot. Default is False.
<<<<<<< HEAD
    dpi : int, optional
        Quality of the plot. Default is 300.
=======
>>>>>>> 6c1168ca

    Returns
    -------
    None
        The function does not return any value. It saves the generated plot as an image file.

    Examples
    --------
    >>> def example_plot_func(ax, sarc_obj, scalebar):
    ...     # Example plotting code that uses ax to plot something
    ...     pass
    >>> plot_func_to_img(sarc_obj=my_sarc_obj, plot_func=example_plot_func,
    ...                  img_filename='output.png', figsize=(8, 8), scalebar=True)
    """

    import matplotlib.pyplot as plt

    # create matplotlib figure
    fig, ax = plt.subplots(figsize=figsize)

    # create plot with plot_func
    plot_func(ax=ax, sarc_obj=sarc_obj, scalebar=scalebar)

    # Remove axes
    ax.axis('off')

    # Save the figure without edges or padding
    fig.savefig(img_filename, bbox_inches='tight', pad_inches=0)

    # Close the figure
    plt.close(fig)


def plot_image(ax, sarc_obj, timepoint=0, clip_thrs=(1, 99), rotate=False, scalebar=True, title=None, show_loi=True):
    """
    Plots microscopy raw image of the sarcomere object.

    Parameters
    ----------
    ax : matplotlib.axes.Axes
        The axes to draw the plot on.
    sarc_obj : object
        The sarcomere object to plot.
    timepoint : int, optional
        The timepoint to plot. Defaults to 0.
    clip_thrs : tuple of int, optional
        The thresholds to clip the image. Defaults to (1, 98).
    rotate : bool, optional
        Whether to rotate the image. Defaults to False.
    scalebar : bool, optional
        Whether to add a scalebar to the plot. Defaults to True.
    title : str, optional
        The title for the plot. Defaults to None.
    show_loi : bool, optional
        Whether to show the line of interest (LOI). Defaults to True.
    """

    img = sarc_obj.read_imgs(timepoint=timepoint)
    if rotate:
        img = img.T
    img = np.clip(img, np.percentile(img, clip_thrs[0]), np.percentile(img, clip_thrs[1]))
    img = 1 - img / np.max(img)
    plot = ax.imshow(img, cmap='Greys')
    if hasattr(sarc_obj, 'loi_data') and show_loi:
        line = sarc_obj.loi_data['line']
        if rotate:
            ax.plot(line.T[1], line.T[0], color='r', linewidth=2, alpha=0.5)
        else:
            ax.plot(line.T[0], line.T[1], color='r', linewidth=2, alpha=0.5)
    if scalebar:
        ax.add_artist(ScaleBar(sarc_obj.metadata['pixelsize'], units='µm', frameon=False, color='w', sep=1,
                               height_fraction=0.04, location='lower right', scale_loc='top',
                               font_properties={'size': fontsize - 1}))
    ax.set_xticks([])
    ax.set_yticks([])
    ax.set_title(title, fontsize=fontsize)


def plot_z_bands(ax, sarc_obj, timepoint=0, rotate=False, invert=False, alpha=1, scalebar=True, title=None,
                 show_loi=True):
    """
    Plots the Z-bands of the sarcomere object.

    Parameters
    ----------
    ax : matplotlib.axes.Axes
        The axes to draw the plot on.
    sarc_obj : object
        The sarcomere object to plot.
    timepoint : int, optional
        The timepoint to plot. Defaults to 0.
    rotate : bool, optional
        Whether to rotate the image. Defaults to False.
    invert : bool, optional
        Whether to invert the image. Defaults to False.
    alpha : float, optional
        Alpha value to change opacity of image. Defaults to 1
    scalebar : bool, optional
        Whether to add a scalebar to the plot. Defaults to True.
    title : str, optional
        The title for the plot. Defaults to None.
    show_loi : bool, optional
        Whether to show the line of interest (LOI). Defaults to True.
    """
    assert os.path.exists(sarc_obj.file_sarcomeres), ('Z-band mask not found. Run predict_z_bands first.')


    img = tifffile.imread(sarc_obj.file_sarcomeres, key=timepoint)
    if invert:
        img = 255 - img
    if rotate:
        img = img.T
    ax.imshow(img, cmap='gray', alpha=alpha)
    if hasattr(sarc_obj, 'loi_data') and show_loi:
        line = sarc_obj.loi_data['line']
        if rotate:
            ax.plot(line.T[1], line.T[0], color='r', linewidth=2, alpha=0.5)
        else:
            ax.plot(line.T[0], line.T[1], color='r', linewidth=2, alpha=0.5)
    if scalebar:
        ax.add_artist(ScaleBar(sarc_obj.metadata['pixelsize'], units='µm', frameon=False, color='k' if invert else 'w',
                               sep=1, height_fraction=0.08, location='lower right', scale_loc='top',
                               font_properties={'size': fontsize - 1}))
    ax.set_xticks([])
    ax.set_yticks([])
    ax.set_title(title, fontsize=fontsize)


def plot_cell_area(ax, sarc_obj, timepoint=0, rotate=False, invert=False, scalebar=True, title=None):
    """
    Plots the cell area of the sarcomere object.

    Parameters
    ----------
    ax : matplotlib.axes.Axes
        The axes to draw the plot on.
    sarc_obj : object
        The sarcomere object to plot.
    timepoint : int, optional
        The timepoint to plot. Defaults to 0.
    rotate : bool, optional
        Whether to rotate the image. Defaults to False.
    invert : bool, optional
        Whether to invert the image. Defaults to False.
    scalebar : bool, optional
        Whether to add a scalebar to the plot. Defaults to True.
    title : str, optional
        The title for the plot. Defaults to None.
    """
    assert os.path.exists(sarc_obj.file_cell_mask), ('Cell mask not found. Run predict_cell_area first.')

    img = tifffile.imread(sarc_obj.file_cell_mask, key=timepoint)
    if invert:
        img = 255 - img
    if rotate:
        img = img.T
    ax.imshow(img, cmap='gray')
    if scalebar:
        ax.add_artist(ScaleBar(sarc_obj.metadata['pixelsize'], units='µm', frameon=False, color='w', sep=1,
                               height_fraction=0.08, location='lower right', scale_loc='top',
                               font_properties={'size': fontsize - 1}))
    ax.set_xticks([])
    ax.set_yticks([])
    ax.set_title(title, fontsize=fontsize)


def plot_z_segmentation(ax, sarc_obj, timepoint=0, scalebar=True, shuffle=True, title=None):
    """
    Plots the Z-band segmentation result of the sarcomere object.

    Parameters
    ----------
    ax : matplotlib.axes.Axes
        The axes to draw the plot on.
    sarc_obj : object
        The sarcomere object to plot.
    timepoint : int, optional
        The timepoint to plot. Defaults to 0.
    scalebar : bool, optional
        Whether to add a scalebar to the plot. Defaults to True.
    shuffle : bool, optional
        Whether to shuffle the labels. Defaults to True.
    title : str, optional
        The title for the plot. Defaults to None.
    """
    assert 'z_labels' in sarc_obj.structure.keys(), ('Z-bands not yet analyzed. '
                                                     'Run analyze_z_bands first.')

    labels = sarc_obj.structure['z_labels'][timepoint].toarray()
    if shuffle:
        labels = shuffle_labels(labels)
    labels_plot = labels.astype('float16')
    labels_plot[labels == 0] = np.nan
    ax.imshow(labels_plot, cmap='prism')
    if scalebar:
        ax.add_artist(ScaleBar(sarc_obj.metadata['pixelsize'], units='µm', frameon=False, color='k', sep=1,
                               height_fraction=0.08, location='lower right', scale_loc='top',
                               font_properties={'size': fontsize - 1}))
    ax.set_xticks([])
    ax.set_yticks([])
    ax.set_title(title, fontsize=fontsize)


def plot_z_dist_alignment(ax, sarc_obj, timepoint=0, scalebar=True, markersize=5, linewidth=1, shuffle=True,
                          title=None):
    """
    Plots lateral Z-band distance and alignment of the sarcomere object.

    Parameters
    ----------
    ax : matplotlib.axes.Axes
        The axes to draw the plot on.
    sarc_obj : object
        The sarcomere object to plot.
    timepoint : int, optional
        The timepoint to plot. Defaults to 0.
    scalebar : bool, optional
        Whether to add a scalebar to the plot. Defaults to True.
    markersize : int, optional
        The size of the markers. Defaults to 5.
    linewidth : int, optional
        The width of the lines. Defaults to 1.
    shuffle : bool, optional
        Whether to shuffle the labels. Defaults to True.
    title : str, optional
        The title for the plot. Defaults to None.
    """
    assert 'z_labels' in sarc_obj.structure.keys(), ('Z-bands not yet analyzed. '
                                                     'Run analyze_z_bands first.')

    labels = sarc_obj.structure['z_labels'][timepoint].toarray()
    if shuffle:
        labels = shuffle_labels(labels)
    z_ends = sarc_obj.structure['z_ends'][timepoint] / sarc_obj.metadata['pixelsize']
    z_links = sarc_obj.structure['z_links'][timepoint]
    labels_plot = labels.copy().astype('float32')
    labels_plot[labels == 0] = np.nan
    ax.imshow(labels_plot, cmap='prism')
    for (i, k, j, l) in z_links.T:
        ax.plot([z_ends[i, k, 1], z_ends[j, l, 1]],
                [z_ends[i, k, 0], z_ends[j, l, 0]],
                c='gray', lw=linewidth, linestyle='-', alpha=1, zorder=2)
    ax.scatter(z_ends[:, 0, 1], z_ends[:, 0, 0], c='k', marker='o', s=markersize, zorder=3)
    ax.scatter(z_ends[:, 1, 1], z_ends[:, 1, 0], c='k', marker='o', s=markersize, zorder=3)
    if scalebar:
        ax.add_artist(ScaleBar(sarc_obj.metadata['pixelsize'], units='µm', frameon=False, color='k', sep=1,
                               height_fraction=0.08, location='lower right', scale_loc='top',
                               font_properties={'size': fontsize - 1}))
    ax.set_xticks([])
    ax.set_yticks([])
    ax.set_title(title, fontsize=fontsize)


def plot_wavelet_bank(ax, sarc_obj, gap=0.005):
    """
    Plots a wavelet filter bank with two channels (red and blue) on a given axes.

    Parameters
    ----------
    ax : matplotlib.axes.Axes
        The axes on which to plot the wavelet bank.
    sarc_obj : object
        An SarcAsM object containing the wavelet bank in its 'structure' dict.
    gap : float, optional
        The gap size between individual plots as a fraction of figure size. Default is 0.005.

    Returns
    -------
    None
    """
    assert 'wavelet_bank' in sarc_obj.structure.keys(), ('No wavelet bank stored. '
                                                         'Run sarc_obj.analyze_sarcomere_length_orient '
                                                         'with save_all=True.')

    bank = sarc_obj.structure['wavelet_bank']
    if bank is None:
        raise ValueError('Wavelet bank is not saved. Run sarc_obj.analyze_sarcomere_length_orient with save_all=True.')

    ax.set_xticks([])
    ax.set_yticks([])
    ax.axis('off')

    rows, cols = bank.shape[:2]
    for i in range(rows):
        for j in range(cols):
            # Calculate bounds for the inset axes, including gaps
            x = j / cols + gap / 2
            y = 1 - (i + 1) / rows + gap / 2  # Inverting y to start from top left
            width = 1 / cols - gap
            height = 1 / rows - gap

            # Create an inset axis for each filter
            inset = ax.inset_axes([x, y, width, height])

            # Plot the filter
            kernel_0, kernel_1 = bank[i, j, 0], bank[i, j, 1]

            inset.imshow(kernel_0 - kernel_1, cmap='seismic', aspect='equal')
            inset.set_xticks([])
            inset.set_yticks([])


def plot_wavelet_score(ax, sarc_obj, timepoint=0, score_threshold=None, lim=(1.6, 2.1), scalebar=True, colorbar=True,
                       shrink_colorbar=0.7, title=None):
    """
        Plots the maximal wavelet score of the sarcomere object.

        Parameters
        ----------
        ax : matplotlib.axes.Axes
            The axes to draw the plot on.
        sarc_obj : object
            The sarcomere object to plot.
        timepoint : int, optional
            The timepoint to plot. Defaults to 0.
        score_threshold : float, optional
            The threshold for the score. If None, the threshold from the sarcomere object is used. Defaults to None.
        lim : tuple, optional
            The limits for the colorbar. Defaults to (1.6, 2.1).
        scalebar : bool, optional
            Whether to add a scalebar to the plot. Defaults to True.
        colorbar : bool, optional
            Whether to add a colorbar to the plot. Defaults to True.
        shrink_colorbar : float, optional
            The factor by which to shrink the colorbar. Defaults to 0.7.
        title : str, optional
            The title for the plot. Defaults to None.
        """
    assert 'wavelet_max_score' in sarc_obj.structure.keys(), ('No wavelet stors map stored. '
                                                              'Run sarc_obj.analyze_sarcomere_length_orient '
                                                              'with save_all=True.')

    max_score = sarc_obj.structure['wavelet_max_score'][timepoint].copy()
    if score_threshold is None:
        score_threshold = sarc_obj.structure['params.score_threshold'][timepoint]
    max_score[max_score < score_threshold] = np.nan
    plot = ax.imshow(max_score, vmin=lim[0], vmax=lim[1], cmap='gray')
    if scalebar:
        ax.add_artist(ScaleBar(sarc_obj.metadata['pixelsize'], units='µm', frameon=False, color='k', sep=1,
                               height_fraction=0.08, location='lower right', scale_loc='top',
                               font_properties={'size': fontsize - 1}))
    ax.set_xticks([])
    ax.set_yticks([])
    if colorbar:
        plt.colorbar(plot, ax=ax, label='C score', shrink=shrink_colorbar)
    ax.set_title(title, fontsize=fontsize)


def plot_sarcomere_lengths(ax, sarc_obj, timepoint=0, score_threshold=None, lim=(1.6, 2.1), scalebar=True,
                           colorbar=True, shrink_colorbar=0.7, orient_colorbar='vertical', title=None):
    """
    Plots the sarcomere length obtained by wavelet analysis of the sarcomere object.

    Parameters
    ----------
    ax : matplotlib.axes.Axes
        The axes to draw the plot on.
    sarc_obj : object
        The sarcomere object to plot.
    timepoint : int, optional
        The timepoint to plot. Defaults to 0.
    score_threshold : float, optional
        The threshold for the score. If None, the threshold from the sarcomere object is used. Defaults to None.
    lim : tuple, optional
        The limits for the colorbar. Defaults to (1.6, 2.1).
    scalebar : bool, optional
        Whether to add a scalebar to the plot. Defaults to True.
    colorbar : bool, optional
        Whether to add a colorbar to the plot. Defaults to True.
    shrink_colorbar : float, optional
        The factor by which to shrink the colorbar. Defaults to 0.7.
    orient_colorbar : str, optional
            The orientation of the colorbar ('horizontal' or 'vertical'). Defaults to 'vertical'.
    title : str, optional
        The title for the plot. Defaults to None.
    """
    assert 'wavelet_sarcomere_length' in sarc_obj.structure.keys(), ('No sarcomere length map stored. '
                                                                     'Run sarc_obj.analyze_sarcomere_length_orient '
                                                                     'with save_all=True.')

    length = sarc_obj.structure['wavelet_sarcomere_length'][timepoint].copy()
    max_score = sarc_obj.structure['wavelet_max_score'][timepoint].copy()
    if score_threshold is None:
        score_threshold = sarc_obj.structure['params.score_threshold'][timepoint]
    length[max_score < score_threshold] = np.nan
    plot = ax.imshow(length, vmin=lim[0], vmax=lim[1], cmap='viridis')
    if scalebar:
        ax.add_artist(ScaleBar(sarc_obj.metadata['pixelsize'], units='µm', frameon=False, color='k', sep=1,
                               height_fraction=0.08, location='lower right', scale_loc='top',
                               font_properties={'size': fontsize - 1}))
    ax.set_xticks([])
    ax.set_yticks([])
    if colorbar:
        plt.colorbar(plot, ax=ax, label='Length SL [µm]', shrink=shrink_colorbar, orientation=orient_colorbar)
    ax.set_title(title, fontsize=fontsize)


def plot_sarcomere_orientations(ax, sarc_obj, timepoint=0, score_threshold=None, lim=(-90, 90), radians=False,
                                scalebar=True, colorbar=True, shrink_colorbar=0.7, orient_colorbar='vertical',
                                title=None):
    """
        Plots sarcomere orientation obtained by wavelet analysis of the sarcomere object.

        Parameters
        ----------
        ax : matplotlib.axes.Axes
            The axes to draw the plot on.
        sarc_obj : object
            The sarcomere object to plot.
        timepoint : int, optional
            The timepoint to plot. Defaults to 0.
        score_threshold : float, optional
            The threshold for the score. If None, the threshold from the sarcomere object is used. Defaults to None.
        lim : tuple, optional
            The limits for the colorbar. Defaults to (-90, 90).
        scalebar : bool, optional
            Whether to add a scalebar to the plot. Defaults to True.
        colorbar : bool, optional
            Whether to add a colorbar to the plot. Defaults to True.
        shrink_colorbar : float, optional
            The factor by which to shrink the colorbar. Defaults to 0.7.
        orient_colorbar : str, optional
            The orientation of the colorbar ('horizontal' or 'vertical'). Defaults to 'vertical'.
        title : str, optional
            The title for the plot. Defaults to None.
        """
    assert 'wavelet_sarcomere_orientation' in sarc_obj.structure.keys(), ('No sarcomere orientation map stored. '
                                                                          'Run sarc_obj.analyze_sarcomere_length_orient '
                                                                          'with save_all=True.')

    orientation = sarc_obj.structure['wavelet_sarcomere_orientation'][timepoint].copy()
    if not radians:
        orientation = np.degrees(orientation)
    max_score = sarc_obj.structure['wavelet_max_score'][timepoint].copy()
    if score_threshold is None:
        score_threshold = sarc_obj.structure['params.score_threshold'][timepoint]
    orientation[max_score < score_threshold] = np.nan
    plot = ax.imshow(orientation, vmin=lim[0], vmax=lim[1], cmap='hsv')
    if scalebar:
        ax.add_artist(ScaleBar(sarc_obj.metadata['pixelsize'], units='µm', frameon=False, color='k', sep=1,
                               height_fraction=0.08, location='lower right', scale_loc='top',
                               font_properties={'size': fontsize - 1}))
    ax.set_xticks([])
    ax.set_yticks([])
    if colorbar:
        plt.colorbar(plot, ax=ax, label=r'Angle $\theta$ [°]', shrink=shrink_colorbar, orientation=orient_colorbar)
    ax.set_title(title, fontsize=fontsize)


def plot_sarcomere_area(ax, sarc_obj, timepoint=0, cmap='viridis', show_z_bands=False, alpha=0.5, invert_z_bands=True,
                        alpha_z_bands=1):
    """
    Plots binary mask of sarcomeres, derived from sarcomere vectors.

    Parameters
    ----------
    ax : matplotlib.axes.Axes
        The axes to draw the plot on.
    sarc_obj : object
        The sarcomere object to plot.
    timepoint : int, optional
        The timepoint to plot. Defaults to 0.
    cmap : str, optional
        The colormap to use. Defaults to 'viridis'
    show_z_bands : bool, optional
        Whether to show Z-bands. If False, the raw image is shown. Defaults to False.
    alpha : float, optional
        The transparency of sarcomere mask. Defaults to 0.5.
    invert_z_bands : bool, optional
        Whether to invert binary mask of Z-bands. Defaults to True. Only applied if show_z_bands is True.
    alpha_z_bands : float, optional
        Alpha value of Z-bands. Defaults to 1.
    """
    assert 'sarcomere_masks' in sarc_obj.structure.keys(), ('No sarcomere masks stored. '
                                                            'Run sarc_obj.analyze_sarcomere_length_orient '
                                                            'with save_all=True.')

    _timepoints = sarc_obj.structure['params.wavelet_timepoints']
    if _timepoints is not 'all':
        _timepoint = _timepoints[timepoint]
    else:
        _timepoint = timepoint

    if show_z_bands:
        plot_z_bands(ax, sarc_obj, invert=invert_z_bands, alpha=alpha_z_bands, timepoint=_timepoint)
    else:
        plot_image(ax, sarc_obj, timepoint=_timepoint)
    ax.imshow(sarc_obj.structure['sarcomere_masks'][timepoint], vmin=0, vmax=1, alpha=alpha, cmap=cmap)


def plot_sarcomere_vectors(ax, sarc_obj, timepoint=0, color_arrows='mediumpurple',
                           color_points='darkgreen', style='half', s_points=0.5, linewidths=0.001, scalebar=True,
                           legend=False, invert_z_bands=True, alpha_z_bands=1, title=None):
    """
    Plots quiver plot reflecting local sarcomere length and orientation based on
    wavelet analysis result of the sarcomere object.

    Parameters
    ----------
    ax : matplotlib.axes.Axes
        The axes to draw the plot on.
    sarc_obj : object
        The sarcomere object to plot.
    timepoint : int, optional
        The timepoint to plot. Defaults to 0.
    color_arrows : str, optional
        The color of the arrows. Defaults to 'mediumpurple'.
    color_points : str, optional
        The color of the points. Defaults to 'darkgreen'.
    style : str, optional
        The style of arrows ('half', 'full'). Defaults to 'half'.
    s_points : float, optional
        The size of the points. Defaults to 0.5.
    linewidths : float, optional
        The width of the arrow lines. Defaults to 1.
    scalebar : bool, optional
        Whether to add a scalebar to the plot. Defaults to True.
    legend : bool, optional
        Whether to add a legend to the plot. Defaults to False.
    invert_z_bands : bool, optional
        Whether to invert color of Z-bands. Defaults to True.
    alpha_z_bands : float, optional
        Alpha value of Z-bands. Defaults to 1.
    title : str, optional
        The title for the plot. Defaults to None.
    """
    assert 'points' in sarc_obj.structure.keys(), ('Sarcomere vectors not yet calculated, '
                                                   'run analyze_sarcomere_length_orient first.')

    points = sarc_obj.structure['points'][timepoint]
    sarcomere_orientation_points = sarc_obj.structure['sarcomere_orientation_points'][timepoint]
    sarcomere_length_points = sarc_obj.structure['sarcomere_length_points'][timepoint] / sarc_obj.metadata['pixelsize']
    orientation_vectors = np.asarray([np.cos(sarcomere_orientation_points), np.sin(sarcomere_orientation_points)])

    _timepoints = sarc_obj.structure['params.wavelet_timepoints']
    if _timepoints == 'all':
        plot_z_bands(ax, sarc_obj, invert=invert_z_bands, alpha=alpha_z_bands, timepoint=timepoint)
    else:
        plot_z_bands(ax, sarc_obj, invert=invert_z_bands, alpha=alpha_z_bands, timepoint=_timepoints[timepoint])

    ax.plot([0, 1], [0, 1], c='k', label='Z-bands', lw=0.5)
    ax.scatter(points[1], points[0], marker='o', c=color_points, s=s_points, label='Midline points')
    if style == 'half':
        ax.quiver(points[1], points[0], -orientation_vectors[0] * sarcomere_length_points * 0.5,
                  orientation_vectors[1] * sarcomere_length_points * 0.5, width=linewidths,
                  angles='xy', scale_units='xy', scale=1, color=color_arrows, alpha=0.5, label='Sarcomere vectors')
        ax.quiver(points[1], points[0], orientation_vectors[0] * sarcomere_length_points * 0.5,
                  -orientation_vectors[1] * sarcomere_length_points * 0.5,
                  angles='xy', scale_units='xy', scale=1, color=color_arrows, alpha=0.5, width=linewidths)
    if style == 'full':
        ax.quiver(points[1] - sarcomere_length_points * orientation_vectors[0] * 0.5,
                  points[0] + sarcomere_length_points * orientation_vectors[1] * 0.5,
                  orientation_vectors[0] * sarcomere_length_points * 1,
                  -orientation_vectors[1] * sarcomere_length_points * 1, width=linewidths,
                  angles='xy', scale_units='xy', scale=1, color=color_arrows, alpha=0.5)

    if legend:
        ax.legend(loc=3, fontsize=fontsize - 2)
    if scalebar:
        ax.add_artist(ScaleBar(sarc_obj.metadata['pixelsize'], units='µm', frameon=False, color='k', sep=1,
                               height_fraction=0.08, location='lower right', scale_loc='top',
                               font_properties={'size': fontsize - 1}))
    ax.set_xticks([])
    ax.set_yticks([])

    ax.set_title(title, fontsize=fontsize)


def plot_sarcomere_domains(ax, sarc_obj, timepoint=0, scalebar=True, markersize=1, plot_raw_data=False, show_oop=True,
                           title=None):
    """
    Plots the sarcomere domains of the sarcomere object.

    Parameters
    ----------
    ax : matplotlib.axes.Axes
        The axes to draw the plot on.
    sarc_obj : object
        The sarcomere object to plot.
    timepoint : int, optional
        The timepoint to plot. Defaults to 0.
    scalebar : bool, optional
        Whether to add a scalebar to the plot. Defaults to True.
    markersize : int, optional
        The size of the markers. Defaults to 1.
    plot_raw_data : bool, optional
        Whether to plot the raw data. Defaults to False.
    show_oop : bool, optional
        Whether to show the out of plane component. Defaults to True.
    title : str, optional
        The title for the plot. Defaults to None.

    """
    assert 'n_domains' in sarc_obj.structure.keys(), ('Sarcomere domains not analyzed. '
                                                      'Run analyze_sarcomere_domains first.')

    n_domains = sarc_obj.structure['n_domains'][timepoint]
    domains = sarc_obj.structure['domains'][timepoint]
    domain_oop = sarc_obj.structure['domain_oop'][timepoint]
    points = sarc_obj.structure['points'][timepoint]

    _timepoints = sarc_obj.structure['params.wavelet_timepoints']
    if _timepoints == 'all':
        timepoint_plot = timepoint
    else:
        timepoint_plot = _timepoints[timepoint]
    if plot_raw_data:
        plot_image(ax, sarc_obj, timepoint=timepoint_plot)
    else:
        plot_z_bands(ax, sarc_obj, invert=True, timepoint=timepoint_plot)

    cm = mpl.colormaps['jet'].resampled(n_domains)
    for i, domain_i in enumerate(domains):
        points_i = points[:, list(domain_i)].T
        ax.scatter(points_i.T[1], points_i.T[0],
                   color=cm(i), s=markersize)
        if show_oop:
            ax.text((np.mean(points_i.T[1]) + 3),
                    (np.mean(points_i.T[0]) + 8),
                    s=np.round(domain_oop[i], 3), fontsize=fontsize, weight='bold')
    if scalebar:
        ax.add_artist(ScaleBar(sarc_obj.metadata['pixelsize'], units='µm', frameon=False, color='k', sep=1,
                               height_fraction=0.04, location='lower right', scale_loc='top',
                               font_properties={'size': fontsize - 1}))
    ax.set_title(title, fontsize=fontsize)


def plot_myofibrils(ax, sarc_obj, timepoint=0, linewidth=1, alpha=0.2, scalebar=True, title=None):
    """
    Plots result of myofibril line growth algorithm of the sarcomere object.

    Parameters
    ----------
    ax : matplotlib.axes.Axes
        The axes to draw the plot on.
    sarc_obj : object
        The sarcomere object to plot.
    timepoint : int, optional
        The timepoint to plot. Defaults to 0.
    linewidth : int, optional
        The width of the lines. Defaults to 1.
    alpha : float, optional
        The transparency of the lines. Defaults to 0.2.
    scalebar : bool, optional
        Whether to add a scalebar to the plot. Defaults to True.
    title : str, optional
        The titlefor the plot. Defaults to None.
    """
    assert 'myof_lines' in sarc_obj.structure.keys(), ('Myofibrils not analyzed. '
                                                      'Run analyze_myofibrils first.')

    _timepoints = sarc_obj.structure['params.wavelet_timepoints']
    if _timepoints == 'all':
        plot_z_bands(ax, sarc_obj, invert=True, timepoint=timepoint)
    else:
        plot_z_bands(ax, sarc_obj, invert=True, timepoint=_timepoints[timepoint])
    lines = sarc_obj.structure['myof_lines'][timepoint]
    points = sarc_obj.structure['points'][timepoint]
    if scalebar:
        ax.add_artist(ScaleBar(sarc_obj.metadata['pixelsize'], units='µm', frameon=False, color='k', sep=1,
                               height_fraction=0.04, location='lower right', scale_loc='top',
                               font_properties={'size': fontsize - 1}))
    ax.set_xticks([])
    ax.set_yticks([])
    for i, line_i in enumerate(lines):
        ax.plot(points[1, line_i], points[0, line_i], c='r', alpha=alpha, lw=linewidth)
    ax.set_title(title, fontsize=fontsize)


def plot_lois(ax, sarc_obj, color='g', linewidth=2):
    """
    Plot LOI lines.

    Parameters
    ----------
    ax : matplotlib axis
        Axis on which to plot the LOI lines
    sarc_obj : SarcAsM object
        Object of SarcAsM class
    color : str
        Color of lines
    linewidth : float
        Width of lines
    """
    loi_lines = sarc_obj.structure['loi_data']['loi_lines']

    for line in loi_lines:
        ax.plot(line.T[0], line.T[1], color=color, linewidth=linewidth)


def plot_histogram_structure(ax, sarc_obj, feature, timepoint=0, label=None, bins=20, range=None):
    """
    Plots the histogram of a structural feature of the sarcomere object.

    Parameters
    ----------
    ax : matplotlib.axes.Axes
        The axes to draw the plot on.
    sarc_obj : object
        The sarcomere object to plot.
    feature : str
        The feature to plot.
    timepoint : int, optional
        The timepoint to plot. Defaults to 0.
    label : str, optional
        The label for the x-axis. Defaults to None.
    bins : int, optional
        The number of bins for the histogram. Defaults to 20.
    range : tuple, optional
        The range for the histogram. Defaults to None.
    """
    data = sarc_obj.structure[feature][timepoint]
    if len(data.shape) > 1:
        data = data.flatten()
    data = data[~np.isnan(data)]
    ax.hist(data, rwidth=0.8, color='k', alpha=0.7, density=True, bins=bins,
            range=range)
    ax.set_xlabel(label)
    ax.set_ylabel('Frequency')
    remove_spines(ax)


def analyze_noise_filter_plot(i, time, z_pos, z_pos_filt, slen, slen_filt, vel, residuals, std, tlim,
                              save_folder=None):
    """
    Plots the results of the signal noise analysis and smoothing

    Parameters
    ----------
    i : int
        The index to analyze.
    time : array-like
        The time data.
    z_pos : array-like
        The z position data.
    z_pos_filt : array-like
        The filtered z position data.
    slen : array-like
        The slen data.
    slen_filt : array-like
        The filtered slen data.
    vel : array-like
        The velocity data.
    residuals : array-like
        The residuals data.
    std : float
        The standard deviation.
    tlim : tuple
        The time limits for the plot.
    save_folder : str, optional
        The folder to save the plot to. If None, the plot is not saved. Defaults to None.
    """
    mosaic = """
    AA
    BB
    CC
    DE
    """
    fig, axs = plt.subplot_mosaic(mosaic, figsize=(width_2cols, width_2cols * 0.8))
    axs['A'].plot(time, z_pos[i], c='k', lw=0.25, marker='x')
    axs['A'].plot(time, z_pos[i + 1], c='k', lw=0.25, marker='x')
    axs['A'].plot(time, z_pos_filt[i], c='r', lw=1)
    axs['A'].plot(time, z_pos_filt[i + 1], c='r', lw=1)
    axs['B'].plot(time, slen[i], c='k', lw=0.25, marker='x')
    axs['B'].plot(time, slen_filt[i], c='r', lw=1)
    axs['C'].plot(time, vel[i], c='r', lw=1)
    axs['C'].axhline(0, lw=1, c='k', linestyle='--')

    axs['A'].set_xlim(tlim)
    axs['B'].set_xlim(tlim)
    axs['C'].set_xlim(tlim)

    axs['A'].set_ylabel('Z-band position [µm]')
    axs['B'].set_ylabel('Sarc. length [µm]')
    axs['C'].set_ylabel('Sarc. vel. [µm/s]')
    axs['C'].set_xlabel('Time [s]')

    axs['D'].hist(residuals, bins=150, label=f'$\sigma$ = {np.round(std, 4)} nm')
    axs['D'].set_xlabel('Z-band pos. (raw-filt) [µm]')
    axs['D'].set_ylabel('Occurance [#]')
    axs['D'].legend()

    # q-q plot
    qq = sm.qqplot(residuals / std, line='45', ax=axs['E'])
    label_all_panels(axs)
    remove_all_spines(axs)

    plt.tight_layout()
    if save_folder is not None:
        fig.savefig(save_folder + f'noise_filter_{i}.pdf', dpi=dpi)


def plot_z_pos(ax, motion_obj, number_contr=None, show_contr=True, show_kymograph=False, color='k', t_lim=(None, None),
               y_lim=(None, None)):
    """
    Plots the z-band trajectories of the motion object.

    Parameters
    ----------
    ax : matplotlib.axes.Axes
        The axes to draw the plot on.
    motion_obj : object
        The motion object to plot.
    show_contractions : bool, optional
        Whether to show the contractions. Defaults to True.
    show_kymograph : bool, optional
        Whether to show the kymograph. Defaults to False.
    color : str, optional
        The color of the plot. Defaults to 'k'.
    t_lim : tuple, optional
        The time limits for the plot. Defaults to (None, None).
    y_lim : tuple, optional
        The y limits for the plot. Defaults to (None, None).
    """
    # plot limits and params
    if number_contr is not None and motion_obj.loi_data['n_contr'] > 0:
        start_contr_t = motion_obj.loi_data['start_contr'][number_contr]
        tlim = (start_contr_t + t_lim[0], start_contr_t + t_lim[1])
        idxlim = (int(tlim[0] / motion_obj.metadata['frametime']), int(tlim[1] / motion_obj.metadata['frametime']))
    else:
        tlim, idxlim = (None, None), (None, None)

    if show_kymograph:
        ax.pcolorfast(motion_obj.loi_data['time'], motion_obj.loi_data['x_pos'], motion_obj.loi_data['y_int'].T,
                      cmap='Greys')
    # get data
    time = motion_obj.loi_data['time']
    z_pos = motion_obj.loi_data['z_pos']
    # plot contraction cycles
    if show_contr:
        for start_i, end_i in zip(motion_obj.loi_data['start_contr'][:-1],
                                  motion_obj.loi_data['start_quiet']):
            if number_contr is not None:
                start_i -= tlim[0]
                end_i -= tlim[0]
            ax.fill_betweenx([0, 1], [start_i, start_i], [end_i, end_i], color='lavender',
                             transform=transforms.blended_transform_factory(ax.transData, ax.transAxes))

    # plot trajectories
    if number_contr is not None and motion_obj.loi_data['n_contr'] > 0:
        ax.plot(time[:idxlim[1] - idxlim[0]], z_pos.T[idxlim[0]:idxlim[1]], linewidth=0.75, c=color)
        ax.set_xlim(0, tlim[1] - tlim[0])
    else:
        ax.plot(time, z_pos.T, linewidth=0.75, c=color)
        ax.set_xlim(t_lim)
    ax.set_xlabel('Time [s]')
    ax.set_ylabel('Z-band position Z(t) [µm]')
    ax.set_ylim(y_lim)
    polish_yticks(ax, 5, 2.5)
    polish_xticks(ax, 2, 1)


def plot_delta_slen(ax, motion_obj, tlim=(0, 12), ylim=(-0.3, 0.4), n_rows=6, n_start=1, show_contr=True):
    """
    Plots the change in sarcomere length over time for a motion object.

    Parameters
    ----------
    ax : matplotlib.axes.Axes
        The axes to draw the plot on.
    motion_obj : object
        The motion object to plot.
    tlim : tuple, optional
        The time limits for the plot. Defaults to (0, 12).
    ylim : tuple, optional
        The y limits for the plot. Defaults to (-0.3, 0.4).
    n_rows : int, optional
        The number of rows for the plot. Defaults to 6.
    n_start : int, optional
        The starting index for the plot. Defaults to 1.
    show_contr : bool, optional
        Whether to show the systoles. Defaults to True.
    """
    yticks = [-0.2, 0, 0.2]
    delta_slen = motion_obj.loi_data['delta_slen']
    list_y = np.linspace(0, 1, num=n_rows, endpoint=False)
    for i, y in enumerate(list_y):
        ax_i = ax.inset_axes([0., y, 1, 1 / n_rows - 0.02])
        ax_i.plot(motion_obj.loi_data['time'], delta_slen[i + n_start], c='k', lw=0.6)
        ax_i.axhline(0, linewidth=1, linestyle=':', c='k')
        if show_contr:
            for start_j, end_j in zip(motion_obj.loi_data['start_contr'][:-1],
                                      motion_obj.loi_data['start_quiet']):
                ax_i.fill_betweenx([-1, 1], [start_j, start_j], [end_j, end_j], color='lavender')
        if i > 0:
            ax_i.set_xticks([])
        ax_i.set_ylim(ylim)
        ax_i.set_xlim(tlim)
        ax_i.set_yticks(yticks)
        if show_contr:
            for start_i, end_i in zip(motion_obj.loi_data['start_contr'][:-1],
                                      motion_obj.loi_data['start_quiet']):
                ax.fill_betweenx([0, 1], [start_i, start_i], [end_i, end_i], color='lavender',
                                 transform=transforms.blended_transform_factory(ax.transData, ax.transAxes))
        if i > 0:
            ax_i.set_xticks([])

    ax.set_xlabel('Time [s]')
    ax.set_ylabel('$\Delta$SL [µm]')
    ax.spines['bottom'].set_color('w')
    ax.spines['top'].set_color('w')
    ax.xaxis.label.set_color('k')
    ax.tick_params(axis='x', colors='w')
    ax.tick_params(axis='y', colors='w')


def plot_overlay_delta_slen(ax, motion_obj, number_contr=None, t_lim=(0, 1), y_lim=(-0.35, 0.45), show_contr=True):
    """
    Plots the sarcomere length change over time for a motion object, overlaying multiple trajectories.

    Parameters
    ----------
    ax : matplotlib.axes.Axes
        The axes to draw the plot on.
    motion_obj : object
        The motion object to plot.
    number_contr : int, optional
        The number of contractions to overlay. If None, all contractions are overlaid. Defaults to None.
    t_lim : tuple, optional
        The time limits for the plot. Defaults to (0, 1).
    y_lim : tuple, optional
        The y limits for the plot. Defaults to (-0.35, 0.45).
    show_contr : bool, optional
        Whether to show the contractions. Defaults to True.
    """
    # plot limits and params
    if number_contr is not None and motion_obj.loi_data['n_contr'] > 0:
        start_contr_t = motion_obj.loi_data['start_contr'][number_contr]
        tlim = (start_contr_t + t_lim[0], start_contr_t + t_lim[1])
        idxlim = (int(tlim[0] / motion_obj.metadata['frametime']), int(tlim[1] / motion_obj.metadata['frametime']))
    else:
        tlim, idxlim = (None, None), (None, None)
    # get data
    time = motion_obj.loi_data['time']
    delta_slen = motion_obj.loi_data['delta_slen']
    delta_slen_avg = motion_obj.loi_data['delta_slen_avg']
    # plot contraction cycles
    if show_contr:
        for start_i, end_i in zip(motion_obj.loi_data['start_contr'][:-1],
                                  motion_obj.loi_data['start_quiet']):
            if number_contr is not None:
                start_i -= tlim[0]
                end_i -= tlim[0]
            ax.fill_betweenx([0, 1], [start_i, start_i], [end_i, end_i], color='lavender',
                             transform=transforms.blended_transform_factory(ax.transData, ax.transAxes))

    # colormap
    cm = plt.cm.nipy_spectral(np.linspace(0, 1, len(delta_slen)))
    ax.set_prop_cycle('color', list(cm))

    # plot single and average trajectories
    if number_contr is not None and motion_obj.loi_data['n_contr'] > 0:
        ax.plot(time[:idxlim[1] - idxlim[0]], delta_slen.T[idxlim[0]:idxlim[1]], linewidth=0.5)
        ax.plot(time[:idxlim[1] - idxlim[0]], delta_slen_avg[idxlim[0]:idxlim[1]], c='k', linewidth=2,
                linestyle='-')
        ax.set_xlim(0, tlim[1] - tlim[0])
    else:
        ax.plot(time, delta_slen.T, linewidth=0.5)
        ax.plot(time, delta_slen_avg, c='k', linewidth=2,
                linestyle='-')
        ax.set_xlim(t_lim)
    ax.set_xlabel('Time [s]')
    ax.set_ylabel('$\Delta$SL [µm]')
    ax.set_ylim(y_lim)
    polish_yticks(ax, 0.2, 0.1)
    polish_xticks(ax, 0.5, 0.25)


def plot_overlay_velocity(ax, motion_obj, number_contr=None, t_lim=(0, 0.9), y_lim=(-7, 10), show_contr=True):
    """
    Plots overlay of sarcomere velocity time series of the motion object

    Parameters
    ----------
    ax : matplotlib.axes.Axes
        The axes to draw the plot on.
    motion_obj : object
        The motion object to plot.
    number_contr : int, optional
        The number of contractions to overlay. If None, all contractions are overlaid. Defaults to None.
    t_lim : tuple, optional
        The time limits for the plot. Defaults to (0, 0.9).
    y_lim : tuple, optional
        The y limits for the plot. Defaults to (-7, 10).
    show_contr : bool, optional
        Whether to show the contractions. Defaults to True.
    """
    # plot limits and params
    if number_contr is not None and motion_obj.loi_data['n_contr'] > 0:
        start_contr_t = motion_obj.loi_data['start_contr'][number_contr]
        tlim = (start_contr_t + t_lim[0], start_contr_t + t_lim[1])
        idxlim = (int(tlim[0] / motion_obj.metadata['frametime']), int(tlim[1] / motion_obj.metadata['frametime']))
    else:
        tlim, idxlim = (None, None), (None, None)
    # get data
    time = motion_obj.loi_data['time']
    vel = motion_obj.loi_data['vel']
    vel_avg = motion_obj.loi_data['vel_avg']

    # plot contraction cycles
    if show_contr:
        for start_i, end_i in zip(motion_obj.loi_data['start_contr'][:-1],
                                  motion_obj.loi_data['start_quiet']):
            if number_contr is not None:
                start_i -= tlim[0]
                end_i -= tlim[0]
            ax.fill_betweenx([0, 1], [start_i, start_i], [end_i, end_i], color='lavender',
                             transform=transforms.blended_transform_factory(ax.transData, ax.transAxes))

    # colormap
    cm = plt.cm.nipy_spectral(np.linspace(0, 1, len(vel)))
    ax.set_prop_cycle('color', list(cm))

    # plot single and average trajectories
    if number_contr is not None and motion_obj.loi_data['n_contr'] > 0:
        ax.plot(time[:idxlim[1] - idxlim[0]], vel.T[idxlim[0]:idxlim[1]], linewidth=0.5)
        ax.plot(time[:idxlim[1] - idxlim[0]], vel_avg[idxlim[0]:idxlim[1]], c='k', linewidth=2,
                linestyle='-')
        ax.set_xlim(0, tlim[1] - tlim[0])
    else:
        ax.plot(time, vel.T, linewidth=0.5)
        ax.plot(time, vel_avg, c='k', linewidth=2,
                linestyle='-')
        ax.set_xlim(0, time.max())
    ax.set_xlabel('Time [s]')
    ax.set_ylabel('V [µm/s]')
    ax.set_ylim(y_lim)
    ax.yaxis.set_major_locator(MultipleLocator(3))
    ax.yaxis.set_major_formatter(FormatStrFormatter('%g'))
    ax.yaxis.set_minor_locator(MultipleLocator(1))
    ax.xaxis.set_major_locator(MultipleLocator(0.5))
    ax.xaxis.set_major_formatter(FormatStrFormatter('%g'))
    ax.xaxis.set_minor_locator(MultipleLocator(0.25))


def plot_phase_space(ax, motion_obj, t_lim=(0, 4), number_contr=None):
    """
    Plots sarcomere trajectory in length-change velocity phase space

    Parameters
    ----------
    ax : matplotlib.axes.Axes
        The axes to draw the plot on.
    motion_obj : object
        The motion object to plot.
    t_lim : tuple, optional
        The time limits for the plot. Defaults to (0, 4).
    number_contr : int, optional
        The number of contractions to overlay. If None, all contractions are overlaid. Defaults to None.
    """
    # get data
    delta_slen = motion_obj.loi_data['delta_slen']
    vel = motion_obj.loi_data['vel']
    delta_slen_avg = motion_obj.loi_data['delta_slen_avg']
    vel_avg = motion_obj.loi_data['vel_avg']
    # colormap
    cm = plt.cm.nipy_spectral(np.linspace(0, 1, len(delta_slen)))
    ax.set_prop_cycle('color', list(cm))
    # plot limits and params
    if number_contr is not None and motion_obj.loi_data['n_contr'] > 0:
        start_contr_t = motion_obj.loi_data['start_contr'][number_contr]
        tlim = (start_contr_t + t_lim[0], start_contr_t + t_lim[1])
        idxlim = (int(tlim[0] / motion_obj.metadata['frametime']), int(tlim[1] / motion_obj.metadata['frametime']))
    else:
        tlim, idxlim = (None, None), (None, None)
    for vel_i, delta_i in zip(vel, delta_slen):
        ax.plot(vel_i[idxlim[0]:idxlim[1]], delta_i[idxlim[0]:idxlim[1]], c='r', alpha=0.35, lw=0.5)

    ax.plot(vel_avg[idxlim[0]:idxlim[1]], delta_slen_avg[idxlim[0]:idxlim[1]], c='k', lw=2, label='Average')
    legend_elements = [Line2D([0], [0], color='k', lw=2), Line2D([0], [0], color='r', alpha=0.35, lw=0.5)]
    ax.legend(legend_elements, ['Average', 'Individual'], loc='upper right')
    polish_xticks(ax, 5, 2.5)
    polish_yticks(ax, 0.2, 0.1)
    ax.set_xlabel('Velocity $V$ [µm/s]', fontsize=fontsize)
    ax.set_ylabel('Length change $\Delta SL$ [µm]', fontsize=fontsize)


def plot_popping_events(motion_obj, save_name=None):
    """
    Create binary event map of popping events of the motion object.

    Parameters
    ----------
    motion_obj : object
        The motion object to plot.
    save_name : str, optional
        The name to save the plot as. If None, the plot is not saved. Defaults to None.
    """
    popping_events = motion_obj.loi_data['popping_events']
    prob_time = motion_obj.loi_data['popping_freq_time']
    prob_sarcomeres = motion_obj.loi_data['popping_freq_sarcomeres']

    left, width = 0.1, 0.65
    bottom, height = 0.1, 0.65
    spacing = 0.02

    rect_scatter = [left, bottom, width, height]
    rect_histx = [left, bottom + height + spacing, width, 0.2]
    rect_histy = [left + width + spacing, bottom, 0.2, height]

    fig_events = plt.figure(figsize=(width_1cols * 0.9, 3.))
    ax = fig_events.add_axes(rect_scatter)
    ax_histx = fig_events.add_axes(rect_histx, sharex=ax)
    ax_histy = fig_events.add_axes(rect_histy, sharey=ax)
    ax_histx.tick_params(axis="x", labelbottom=False)
    ax_histy.tick_params(axis="y", labelleft=False)

    ax.pcolorfast(popping_events, cmap='Greys')
    ax_histx.bar(np.arange(len(prob_time)) + 0.5, prob_time, color='k', alpha=0.4)
    ax_histy.barh(np.arange(len(prob_sarcomeres)) + 0.5, prob_sarcomeres, color='k', alpha=0.4)

    ax.set_xlabel('Contraction cycle [#]')
    ax.set_ylabel('Sarcomere [#]')
    yticks = np.arange(len(prob_sarcomeres))
    ax.set_yticks(yticks + 0.5)
    ax.set_yticklabels(yticks + 1)
    ax_histx.set_ylabel('$f_c(P)$')
    ax_histy.set_xlabel('$f_s(P)$')
    ax.set_ylim(0, None)
    ax.set_xlim(0, None)
    ax.grid()

    if save_name is None:
        fig_events.savefig(motion_obj.loi_folder + 'popping_events.pdf')
    else:
        fig_events.savefig(save_name)<|MERGE_RESOLUTION|>--- conflicted
+++ resolved
@@ -449,11 +449,7 @@
     plt.show()
 
 
-<<<<<<< HEAD
 def plot_func_to_img(sarc_obj, plot_func, img_filename, figsize=(6, 6), scalebar=False, dpi=300):
-=======
-def plot_func_to_img(sarc_obj, plot_func, img_filename, figsize=(6, 6), scalebar=False):
->>>>>>> 6c1168ca
     """
     Generates a plot using a specified plotting function and saves it as an image file.
 
@@ -470,11 +466,8 @@
         The size of the figure (width, height) in inches. Default is (6, 6).
     scalebar : bool, optional
         Indicates whether a scalebar should be included in the plot. Default is False.
-<<<<<<< HEAD
     dpi : int, optional
         Quality of the plot. Default is 300.
-=======
->>>>>>> 6c1168ca
 
     Returns
     -------
@@ -493,7 +486,7 @@
     import matplotlib.pyplot as plt
 
     # create matplotlib figure
-    fig, ax = plt.subplots(figsize=figsize)
+    fig, ax = plt.subplots(figsize=figsize, dpi=dpi)
 
     # create plot with plot_func
     plot_func(ax=ax, sarc_obj=sarc_obj, scalebar=scalebar)
@@ -502,7 +495,7 @@
     ax.axis('off')
 
     # Save the figure without edges or padding
-    fig.savefig(img_filename, bbox_inches='tight', pad_inches=0)
+    fig.savefig(img_filename, bbox_inches='tight', pad_inches=0, dpi=dpi)
 
     # Close the figure
     plt.close(fig)
