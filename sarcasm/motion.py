import contextlib
import io
import os

import matplotlib.pyplot as plt
import numpy as np
import pandas as pd
from pywt import cwt
from scipy.ndimage import binary_closing, binary_opening, label, binary_dilation
from scipy.stats import kstest, geom
from skimage.segmentation import clear_border
from trackpy import link_iter

from .contraction_net.prediction import predict_contractions as contraction_net
from .core import SarcAsM
from .ioutils import IOUtils
from .utils import Utils


class Motion(SarcAsM):
    """Class for tracking and analysis of sarcomere motion at region of interest"""

    def __init__(self, filename, loi_name, restart=False, auto_save=True):
        """
        Initialization of a Motion object for single LOI (Line of Interest) analysis

        Parameters
        ----------
        filename : str
            Filename of cardiomyocyte tif-movie
        loi_name : str
            Filename of LOI (only basename). All LOI files can be found by loi_files = glob.glob(cell.folder + '*.json')
        restart : bool
            If True, analysis is started from beginning, and empty LOI dictionary is initialized
        auto_save : bool
            If True, LOI dictionary is saved at end of processing steps.
        """
        super().__init__(filename)  # init super SarcAsM object
        assert self.metadata['frametime'] is not None, "frametime is not defined in metadata"

        self.loi_data = {}  # init empty dictionary
        self.loi_file = os.path.join(os.path.splitext(filename)[0], loi_name)  # folder for loi data
        self.loi_name = Motion.get_loi_name_from_file_name(loi_name)  # loi_name is the file name of the json self file

        # create folder for LOI (sub-folder in cell folder) for analysis
        self.loi_folder = os.path.join(self.folder, self.loi_name)
        os.makedirs(self.loi_folder, exist_ok=True)

        # flag to automatically save dict after processing
        self.auto_save = auto_save

        # load data dict or create new dict (of not yet analyzed or restart=True)
        self.__load_analysed_data_or_create(restart)

    def __load_analysed_data_or_create(self, restart: bool):
        # load data if already analyzed
        if os.path.exists(self.__get_loi_data_file_name(is_temp_file=False)) and not restart:
            self.load_loi_data()
        else:
            print('LOI not yet analyzed.')
            # return if the file does not exist
            if not os.path.exists(self.loi_file):
                return
            self.__create_loi_data()

    def __create_loi_data(self):
        # read file with profiles and get time array
        x_pos, y_int, y_int_raw, line, time, line_width = self.read_profile_data()
        # initialize and save dictionary
        self.loi_data = {'x_pos': x_pos, 'y_int': y_int, 'y_int_raw': y_int_raw,
                         'time': time, 'line': line, 'line_width': line_width}
        if self.auto_save:
            self.store_loi_data()

    @staticmethod
    def get_loi_name_from_file_name(filename) -> str:
        return filename.replace(".temp", "").replace("_loi", "").replace(".json", "").replace(".csv", "")

    def __get_loi_data_file_name(self, is_temp_file=False) -> str:
        if is_temp_file:
            return os.path.join(self.data_folder, self.loi_name + "_loi_data.temp.json")
        else:
            return os.path.join(self.data_folder, self.loi_name + "_loi_data.json")

    def load_loi_data(self):
        if os.path.exists(self.__get_loi_data_file_name(is_temp_file=False)):
            # persistent file exists, try using it
            try:
                self.loi_data = IOUtils.json_deserialize(self.__get_loi_data_file_name())
            except:
                if os.path.exists(self.__get_loi_data_file_name(is_temp_file=True)):
                    self.loi_data = IOUtils.json_deserialize(self.__get_loi_data_file_name(is_temp_file=True))
        else:
            # no persistent file exists, look if a temp-file exists
            if os.path.exists(self.__get_loi_data_file_name(is_temp_file=True)):
                self.loi_data = IOUtils.json_deserialize(self.__get_loi_data_file_name(is_temp_file=True))
        if self.loi_data is None or not self.loi_data:
            # self data is empty, reload from self file
            if os.path.exists(self.__get_loi_data_file_name()):
                os.remove(self.__get_loi_data_file_name())
            if not os.path.exists(self.loi_file):
                return
            self.__create_loi_data()
            if not self.auto_save:
                self.store_loi_data()
        self.commit()

    def store_loi_data(self):
        """Save LOI data"""
        IOUtils.json_serialize(self.loi_data, self.__get_loi_data_file_name())
        print('LOI data saved!')

    def commit(self):
        if os.path.exists(self.__get_loi_data_file_name(is_temp_file=True)):
            if os.path.exists(self.__get_loi_data_file_name(is_temp_file=False)):
                os.remove(self.__get_loi_data_file_name(is_temp_file=False))
            os.rename(self.__get_loi_data_file_name(is_temp_file=True), self.__get_loi_data_file_name())
        pass

    def read_profile_data(self):
        """
        Read z-band profile data
        """
        # return if the file does not exist
        if not os.path.exists(self.loi_file):
            return

        elif ".json" in self.loi_file:
            data = IOUtils.json_deserialize(self.loi_file)
            if 'length' not in data.keys():
                data['length'] = np.sqrt((data['line_start_x'] - data['line_end_x']) ** 2 +
                                         (data['line_start_y'] - data['line_end_y']) ** 2) * self.metadata['pixelsize']
                data['line'] = np.asarray(
                    [[data['line_start_x'], data['line_start_y']], [data['line_end_x'], data['line_end_y']]])
            # x_pos is 0 until line length(included)
            x_pos = np.linspace(0, data['length'], data['profiles'].shape[1])
            no_frames = len(data['profiles'])
            time = np.arange(0, no_frames * self.metadata['frametime'], self.metadata['frametime'])
            if 'profiles_raw' not in data.keys():
                data['profiles_raw'] = None
            return (x_pos, data['profiles'], data['profiles_raw'], data['line'], time,
                    data['linewidth'])
        else:
            raise ValueError('LOI-File is not .json')

    def detekt_peaks(self, thres=0.05, min_dist=1., width=7, plot=False):
        """
        Detect peaks of z-band intensity profiles

        Parameters
        ----------
        thres : float
            Threshold for peak finder
        min_dist : float
            Minimal distance of z-band peaks in µm
        width : int
            Width of interval around peak for precise determination of peak center, in pixels
        plot : bool
            If True, peak detection result for each time point are plotted (for parameter optimization)

        """
        peaks = []
        if not self.loi_data:
            raise ValueError('loi_data is not initialized, create intensity profiles first')
        self.loi_data['parameters.detect_peaks'] = {'thresh': thres, 'min_dist': min_dist, 'width': width}
        min_dist_frames = int(min_dist / self.metadata['pixelsize'])
        for i, y in enumerate(self.loi_data['y_int']):

            peaks_i = Utils.peakdetekt(self.loi_data['x_pos'], y, thres, min_dist_frames, width)
            peaks.append(peaks_i[~np.isnan(peaks_i)])

            if plot:
                plt.figure(figsize=(8, 3))
                plt.plot(self.loi_data['x_pos'], self.loi_data['y_int'][i], c='b')
                for peak_pos in peaks_i:
                    plt.axvline(peak_pos, linestyle=':', color='r')
                plt.ylabel('Intensity')
                plt.xlabel('x in µm')
                plt.tight_layout()
                plt.show()

        # save peaks
        self.loi_data['peaks'] = peaks
        if self.auto_save:
            self.store_loi_data()

    def track_z_bands(self, search_range=1, memory_tracking=10, memory_interpol=6, t_range=None, z_range=None,
<<<<<<< HEAD
                      min_length=1, filter_params=(13, 7)):
=======
                      min_length=10, filter_params=(13, 7)):
>>>>>>> 2de64dc8
        """
        Track peaks of intensity profile over time with Crocker-Grier algorithm from TrackPy package

        Parameters
        ----------
        search_range : float
            Search range for tracking algorithm (see documentation of trackpy package)
        memory_tracking : int
            Memory for tracking algorithm, in frames (see documentation of trackpy package)
        memory_interpol : int
            Memory (max interval) to interpolate gaps in trajectories, in frames (see documentation of trackpy package)
        t_range : float[int, int]
            If not None, select time-interval of data, in frames
        z_range : float[int, int]
            If not None, select range of z-bands
        min_length : float
            Minimal length of z-band trajectory in seconds. Shorter trajectories will not be deleted but set to np.nan.
        filter_params : tuple(float, float)
            Parameters window length and poly order of Savitzky-Golay filter to smooth z position
        """
        self.loi_data['parameters.track_peaks'] = {'search_range': search_range, 'memory_tracking': memory_tracking,
                                                   'memory_interpol': memory_interpol, 't_range': t_range,
                                                   'z_range': z_range}
        peaks = self.loi_data['peaks'].copy()
        # make x,y array
        peaks = [np.asarray([p, np.zeros_like(p)]).T for p in peaks]
        # make iterator of peaks
        peaks_iter = iter(peaks)

        with contextlib.redirect_stdout(io.StringIO()):
            # Crocker-Grier linking algorithm
            trajs_idx = pd.DataFrame(
                link_iter(peaks_iter, search_range=search_range, memory=memory_tracking, link_strategy='auto'))[1]
            trajs_idx = trajs_idx.to_numpy()

        # sort array into z-band trajectories
        z_pos = np.zeros((len(trajs_idx[0]), len(self.loi_data['time']))) * np.nan
        for t, idx in enumerate(trajs_idx):
            for n, j in enumerate(idx):
                if j < len(trajs_idx[0]):
                    z_pos[j][t] = self.loi_data['peaks'][t][n]

        # interpolate gaps in trajectories (interpolate with pandas)
        z_pos = pd.DataFrame(z_pos)
        z_pos = z_pos.interpolate(limit=memory_interpol, axis=1)
        z_pos = z_pos.to_numpy()

        # set short trajectories (len<min_length) to np.nan
        len_z_pos = np.count_nonzero(~np.isnan(z_pos), axis=1)
        z_pos = z_pos[len_z_pos > int(min_length / self.metadata['frametime'])]

        # set t range and z range
        if t_range is not None:
            z_pos = z_pos[:, t_range[0]:t_range[1]]
            self.loi_data['time'] = self.loi_data['time'][:t_range[1] - t_range[0]]
        if z_range is not None:
            z_pos = z_pos[z_range[0]:z_range[1], :]

        # filter z positions
        z_pos_filt = z_pos.copy()
        z_pos_filt = Utils.nan_sav_golay(z_pos_filt, window_length=filter_params[0], polyorder=filter_params[1])

        # calculate sarcomere lengths
        slen = np.diff(z_pos_filt, axis=0)

        # save data
        dict_temp = {'z_pos_raw': z_pos, 'z_pos': z_pos_filt, 'slen': slen,
                     'parameters.track_z_bands': {'search_range': search_range, 'memory_tracking': memory_tracking,
                                                  'memory_interpol': memory_interpol, 't_range': t_range,
                                                  'z_range': z_range, 'min_length': min_length,
                                                  'filter_params': filter_params}}

        self.loi_data.update(dict_temp)
        if self.auto_save:
            self.store_loi_data()

    def detect_analyze_contractions(self, model=None, threshold=0.6, slen_lims=(1.2, 3), n_sarcomeres_min=4,
                                    buffer_frames=3, contr_time_min=0.2, merge_time_max=0.05):
        """
        Detect contractions from contraction time-series using convolutional neural network and analyze beating

        1. Predict contractions / contraction state (0 = quiescent, 1 = contracting) from sarcomere lengths (average or percentile)
        2. Optimize state by morphological closing and opening (minimal time of contraction cycle=contr_time_min,
            merge contractions closer than merge_time_max). Remove cycles at very beginning or end (buffer_frames).
        3. Characterize state: obtain start times of contr. cycles (start_contractions_frame in frames, start_contr in s),
            number of cycles (n_contr), label contraction cycles (1 to n_contr), duration of contr. cycles (time_contractions)

        Parameters
        ----------
        model : str
            Neural network parameters (.pth file)
        threshold : float
            Binary threshold for contraction state (0, 1) after prediction
        slen_lims : tuple(float, float)
            Minimal and maximal sarcomere lengths, sarcomere outside interval are set to NaN
        n_sarcomeres_min : int
            Minimal number of sarcomeres, if lower, contraction state is set to 0.
        buffer_frames : int
            Remove contraction cycles / contractions within "buffer_frames" frames to start and end of time-series
        contr_time_min : float
            Minimal time of contraction in seconds. If smaller, contraction is removed.
        merge_time_max : float
            Maximal time between two contractions. If smaller, two contractions are merged to one.
        """

        # select weights for convolutional neural network
        if model is None or model is 'default':
            model = self.model_dir + 'model_ContractionNet.pth'
        # detect contractions with convolutional neural network (0 = quiescence, 1 = contraction)
        contr = self.predict_contractions(self.loi_data['z_pos'], self.loi_data['slen'], model,
                                          threshold=threshold)
        # edit contractions
        # filter sarcomeres by sarcomere lengths and set to 0 if less sarcomeres than n_sarcomere_min
        slen = np.diff(self.loi_data['z_pos'], axis=0)
        slen[(slen < slen_lims[0]) | (slen > slen_lims[1])] = np.nan
        n_sarcomeres_time = np.count_nonzero(~np.isnan(slen), axis=0)
        contr[n_sarcomeres_time < n_sarcomeres_min] = 0
        # merge very close contractions and remove short contractions
        contr = binary_opening(
            binary_closing(contr, structure=np.ones(int(merge_time_max / self.metadata['frametime']))),
            structure=np.ones(int(contr_time_min / self.metadata['frametime'])))
        # remove incomplete contractions at the beginning and end of time series
        contr = clear_border(contr, buffer_size=buffer_frames)

        # analyze contractions
        start_contr_frame = np.where(np.diff(contr.astype('float32')) > 0.5)[0]
        start_contr = start_contr_frame * self.metadata['frametime']
        labels_contr, n_contr = label(contr)
        time_contr = np.asarray(
            [np.count_nonzero(labels_contr == i) for i in np.unique(labels_contr)[1:]]) * \
                     self.metadata['frametime']
        beating_rate = 1 / np.mean(np.diff(start_contr))
        beating_rate_variability = np.std(np.diff(start_contr))

        # analyze quiescent period
        quiet = 1 - contr.copy()
        # remove incomplete quiescent periods at the beginning and end of time series
        quiet = clear_border(quiet, buffer_size=buffer_frames)
        start_quiet_frame = np.where(np.diff(quiet.astype('float32')) > 0.5)[0]
        start_quiet = start_quiet_frame * self.metadata['frametime']
        labels_quiet, n_quiet = label(quiet)
        time_quiet = np.asarray(
            [np.count_nonzero(labels_quiet == i) for i in np.unique(labels_quiet)[1:]]) * \
                     self.metadata['frametime']
        # time of full contraction cycles (equivalent to 1/beating_rate)
        time_cycle = time_contr[:-1] + time_quiet

        # store in LOI dict
        dict_temp = {'parameters.detect_analyze_contractions': {'model': model, 'slen_lims': slen_lims,
                                                                'n_sarcomeres_min': n_sarcomeres_min,
                                                                'buffer_frames': buffer_frames,
                                                                'contr_time_min': contr_time_min,
                                                                'merge_time_max': merge_time_max},
                     'contr': contr, 'start_contr_frame': start_contr_frame, 'start_contr': start_contr,
                     'quiet': quiet, 'start_quiet_frame': start_quiet_frame, 'start_quiet': start_quiet,
                     'labels_contr': labels_contr, 'labels_quiet': labels_quiet,
                     'time_contr': time_contr, 'time_quiet': time_quiet, 'time_cycle': time_cycle,
                     'n_contr': n_contr, 'n_quiet': n_quiet,
                     'beating_rate_variability': beating_rate_variability, 'beating_rate': beating_rate, }
        self.loi_data.update(dict_temp)

        if self.auto_save:
            self.store_loi_data()

    def get_trajectories(self, slen_lims=(1.2, 3.), filter_params_vel=(13, 5), dilate_contr=0, equ_lims=(1.5, 2.2)):
        """
        1. Calculate sarcomere lengths (single and avg) and filter too large and too small values (slen_lims).
        2. Calculate sarcomere velocities (single and avg), prior smoothing of s'lengths with Savitzky-Golay filter
            (filter_params_vel)
        3. Calculate sarcomere equilibrium lengths (equ) and delta_slen

        Parameters
        ----------
        slen_lims : tuple(float, float)
            Lower and upper limits of sarcomere lengths, values outside are set to nan
        filter_params_vel : tuple(int, int)
            Window length and poly order for Savitky-Golay filter for smoothing of delta_slen prior to differentiation
            to obtain sarcomere velocities
        dilate_contr : float
            Dilation time (in seconds) of contraction time-series to shorten time-interval during diastole at which the sarcomere
            equilibrium lengths are determined
        equ_lims : tuple(float, float)
            Lower and upper limits of sarcomere equilibrium lengths, values outside are set to nan
        """
        # calculate sarcomere lengths
        slen = np.diff(self.loi_data['z_pos'], axis=0)
        slen[(slen < slen_lims[0]) | (slen > slen_lims[1])] = np.nan
        slen_avg = np.nanmean(slen, axis=0)
        n_sarcomeres = slen.shape[0]
        n_sarcomeres_time = np.count_nonzero(~np.isnan(slen), axis=0)
        frametime = self.metadata['frametime']

        # smooth slen with sav. golay filter and calculate velocity
        vel = Utils.custom_diff(Utils.nan_sav_golay(slen, filter_params_vel[0], filter_params_vel[1]), frametime)
        vel_avg = np.nanmean(vel, axis=0)

        # calculate sarcomere equ length and delta sarcomere length
        dilate_contr = int(dilate_contr * 2 / self.metadata['frametime'])
        if dilate_contr == 0:
            contr_dilated = self.loi_data['contr']
        elif dilate_contr > 0:
            contr_dilated = binary_dilation(self.loi_data['contr'],
                                            structure=np.ones(dilate_contr))
        else:
            raise ValueError(f'Parameter dilate_contr={dilate_contr} not valid!')

        equ = np.asarray([np.nanmedian(s[contr_dilated == 0]) for s in slen])
        equ[(equ < equ_lims[0]) | (equ > equ_lims[1])] = np.nan
        delta_slen = np.asarray([slen[i] - equ[i] for i in range(len(equ))])
        delta_slen_avg = np.nanmean(delta_slen, axis=0)
        if np.count_nonzero(delta_slen) > 0:
            ratio_nans = np.count_nonzero(np.isnan(delta_slen)) / np.count_nonzero(delta_slen)
        else:
            ratio_nans = np.nan

        # store data in LOI dictionary
        dict_temp = {
            'parameters.get_sarcomere_trajectories': {'slen_lims': slen_lims,
                                                      'filter_params_vel': filter_params_vel},
            'slen': slen, 'slen_avg': slen_avg, 'vel': vel, 'vel_avg': vel_avg, 'n_sarcomeres': n_sarcomeres,
            'n_sarcomeres_time': n_sarcomeres_time, 'equ': equ, 'delta_slen': delta_slen,
            'delta_slen_avg': delta_slen_avg, 'ratio_nans': ratio_nans}
        self.loi_data.update(dict_temp)
        if self.auto_save:
            self.store_loi_data()

    def analyze_trajectories(self):
        """ Analyze sarcomere single and average trajectories (extrema of sarcomeres contraction and velocity) """

        # initialize arrays
        # maximal contraction
        contr_max = np.zeros((len(self.loi_data['delta_slen']), self.loi_data['n_contr'])) * np.nan
        contr_max_avg = np.zeros(self.loi_data['n_contr']) * np.nan
        # maximal elongation
        elong_max = np.zeros_like(contr_max) * np.nan
        elong_max_avg = np.zeros_like(contr_max_avg) * np.nan
        # maximal velocity in both directions
        vel_contr_max = np.zeros_like(contr_max) * np.nan
        vel_elong_max = np.zeros_like(contr_max) * np.nan
        vel_contr_max_avg = np.zeros_like(contr_max_avg) * np.nan
        vel_elong_max_avg = np.zeros_like(contr_max_avg) * np.nan
        # time to peak (0% to 100%)
        time_to_peak = np.zeros_like(contr_max) * np.nan
        time_to_peak_avg = np.zeros_like(contr_max_avg) * np.nan
        # relaxation time (100% to 0%)
        time_relax = np.zeros_like(contr_max) * np.nan
        time_relax_avg = np.zeros_like(contr_max_avg) * np.nan

        # iterate single sarcomeres
        labels_contr = self.loi_data['labels_contr']
        for j, delta_j in enumerate(self.loi_data['delta_slen']):
            vel_j = self.loi_data['vel'][j]
            for i in range(self.loi_data['n_contr']):
                # get time-series of one contraction cycle (start to start)
                delta_i = delta_j[labels_contr == i + 1]
                vel_i = vel_j[labels_contr == i + 1]
                # find extrema
                contr_max[j][i] = np.nanmin(delta_i)
                elong_max[j][i] = np.nanmax(delta_i)
                vel_contr_max[j][i] = np.nanmin(vel_i)
                vel_elong_max[j][i] = np.nanmax(vel_i)
                # time to peak
                if np.count_nonzero(np.isnan(delta_i)) == 0:
                    time_to_peak[j][i] = np.nanargmin(delta_i) * self.metadata['frametime']
                    time_relax[j][i] = (len(delta_i) - np.nanargmin(delta_i)) * self.metadata['frametime']

        # average contraction
        for i in range(self.loi_data['n_contr']):
            # get time-series of one contraction cycle (start to start)
            delta_i = self.loi_data['delta_slen_avg'][labels_contr == i + 1]
            vel_i = self.loi_data['vel_avg'][labels_contr == i + 1]
            # find extrema
            contr_max_avg[i] = np.nanmin(delta_i)
            elong_max_avg[i] = np.nanmax(delta_i)
            vel_contr_max_avg[i] = np.nanmin(vel_i)
            vel_elong_max_avg[i] = np.nanmax(vel_i)
            # time to peak
            if np.count_nonzero(np.isnan(delta_i)) == 0:
                time_to_peak_avg[i] = np.nanargmin(delta_i) * self.metadata['frametime']
                time_relax_avg[i] = (len(delta_i) - np.nanargmin(delta_i)) * self.metadata['frametime']

        # calculate surplus motion index
        self.surplus_motion_index()

        # save data in LOI dict
        self.loi_data.update({'contr_max': contr_max, 'elong_max': elong_max, 'vel_contr_max': vel_contr_max,
                              'vel_elong_max': vel_elong_max, 'contr_max_avg': contr_max_avg,
                              'elong_max_avg': elong_max_avg, 'vel_contr_max_avg': vel_contr_max_avg,
                              'vel_elong_max_avg': vel_elong_max_avg, 'time_to_peak': time_to_peak,
                              'time_to_peak_avg': time_to_peak_avg, 'time_relax': time_relax,
                              'time_relax_avg': time_relax_avg})
        if self.auto_save:
            self.store_loi_data()

    def surplus_motion_index(self):
        """Calculate surplus motion index (SMI) for sarcomere motion: average distance traveled by
        individual sarcomeres contractions divided by distance traveled by sarcomere average"""

        vel = self.loi_data['vel']
        vel_avg = self.loi_data['vel_avg']
        contr = self.loi_data['contr']

        # label contractions
        contraction_labels, n_contr = label(contr)

        # define arrays
        abs_motion_single = np.zeros((n_contr, vel.shape[0])) * np.nan
        abs_motion_avg = np.zeros(n_contr) * np.nan

        # iterate contractions
        for i, contraction_i in enumerate(np.arange(1, n_contr + 1)):
            vel_i = vel[:, contraction_labels == contraction_i]
            vel_avg_i = vel_avg[contraction_labels == contraction_i]
            abs_motion_single_i = np.sum(np.abs(vel_i), axis=1) * self.metadata['frametime']
            abs_motion_avg_i = np.sum(np.abs(vel_avg_i)) * self.metadata['frametime']
            abs_motion_single[i] = abs_motion_single_i
            abs_motion_avg[i] = abs_motion_avg_i

        # calculate surplus motion index per contraction cycle and store in dict
        smi = np.nanmean(abs_motion_single) / np.nanmean(abs_motion_avg)
        self.loi_data['smi'] = smi
        if self.auto_save:
            self.store_loi_data()

    def analyze_popping(self, thres_popping=0.25):
        """Analyze sarcomere popping - popping if elongation larger than thres_popping

        Parameters
        ----------
        thres_popping : float
            Threshold above which sarcomere is identified as popping, in µm beyond equilibrium length
        """
        # identify popping events
        elong_max = self.loi_data['elong_max']
        popping = np.zeros_like(elong_max, dtype='bool')
        popping[elong_max > thres_popping] = 1

        # calculate popping frequencies
        freq_time = np.mean(popping, axis=0)
        freq_sarcomeres = np.mean(popping, axis=1)
        freq = np.mean(popping)

        # dictionary
        dict_popping = {'popping_freq_time': freq_time, 'popping_freq_sarcomeres': freq_sarcomeres,
                        'popping_freq': freq, 'popping_events': popping}

        popping_events = dict_popping['popping_events']
        idxs_popping_s, idxs_popping_c = np.where(popping_events == 1)

        # inter sarcomere distance of popping events in each contraction cycle
        cycles = np.unique(idxs_popping_c)
        dist = [np.diff(idxs_popping_s[idxs_popping_c == t]) for t in cycles]
        dist = np.concatenate(dist) if dist else []

        # time gap between popping events of the same sarcomere
        sarcomeres = np.unique(idxs_popping_s)
        tau = [np.diff(idxs_popping_c[idxs_popping_s == s]) for s in sarcomeres]
        tau = np.concatenate(tau) if tau else []

        dist = np.array(dist)  # convert dist to numpy array
        tau = np.array(tau)  # convert tau to numpy array

        p_dist = 1 / np.mean(dist) if dist.size != 0 else 0
        p_tau = 1 / np.mean(tau) if tau.size != 0 else 0

        if dist.size != 0:
            kstest_result_dist = kstest(dist, geom(p_dist).cdf)
        else:
            kstest_result_dist = (np.nan, np.nan)

        if tau.size != 0:
            kstest_result_tau = kstest(tau, geom(p_tau).cdf)
        else:
            kstest_result_tau = (np.nan, np.nan)

        dict_popping.update({'popping_p_dist': p_dist, 'popping_p_tau': p_tau,
                             'popping_ks_dist_statistic': kstest_result_dist[0],
                             'popping_ks_dist_pvalue': kstest_result_dist[1],
                             'popping_ks_tau_statistic': kstest_result_tau[0],
                             'popping_ks_tau_pvalue': kstest_result_tau[1],
                             'popping_tau': tau, 'popping_dist': dist})

        self.loi_data.update(dict_popping)
        if self.auto_save:
            self.store_loi_data()

    def correlation_mutual_serial(self):
        """
        Computes the Pearson correlation coefficients for sarcomere motion patterns (∆SL and V) across different contraction
        cycles and between sarcomeres within the same cycle to analyze static and stochastic heterogeneity in sarcomere dynamics.
        It calculates the average serial (r_s) and mutual (r_m) correlation coefficients, and introduces the ratio R of serial
        to mutual correlations to distinguish between static and stochastic heterogeneity. The function updates the instance's
        loi_data with correlation data, including the calculated R values, and stores the data if auto_save is enabled.
        """
        if self.loi_data['n_contr'] > 0:
            time_contr_median = int(np.median(self.loi_data['time_contr']) / self.metadata['frametime'])

            corr_delta_slen = np.zeros((self.loi_data['n_sarcomeres'], self.loi_data['n_sarcomeres'],
                                        self.loi_data['n_contr'], self.loi_data['n_contr'])) * np.nan
            corr_vel = np.zeros((self.loi_data['n_sarcomeres'], self.loi_data['n_sarcomeres'],
                                 self.loi_data['n_contr'], self.loi_data['n_contr'])) * np.nan

            for i in range(self.loi_data['n_sarcomeres']):
                for j in range(self.loi_data['n_sarcomeres']):
                    if i >= j:
                        delta_slen_i = self.loi_data['delta_slen'][i]
                        vel_i = self.loi_data['vel'][i]
                        delta_slen_j = self.loi_data['delta_slen'][j]
                        vel_j = self.loi_data['vel'][j]
                        for k, contr_k in enumerate(self.loi_data['start_contr_frame'][:-1]):
                            for l, contr_l in enumerate(self.loi_data['start_contr_frame'][:-1]):
                                if k >= l:
                                    if i != j or k != l:
                                        corr_delta_slen[i, j, k, l] = \
                                            np.corrcoef(delta_slen_i[contr_k:contr_k + time_contr_median],
                                                        delta_slen_j[contr_l:contr_l + time_contr_median])[1, 0]
                                        corr_vel[i, j, k, l] = np.corrcoef(vel_i[contr_k:contr_k + time_contr_median],
                                                                           vel_j[
                                                                           contr_l:contr_l + time_contr_median])[1, 0]

            # serial correlation
            corr_delta_slen_serial = np.nanmean(np.diagonal(corr_delta_slen))
            corr_vel_serial = np.nanmean(np.diagonal(corr_vel))

            # mutual correlation
            corr_delta_slen_mutual = np.nanmean(np.diagonal(corr_delta_slen, axis1=1, axis2=2))
            corr_vel_mutual = np.nanmean(np.diagonal(corr_vel, axis1=1, axis2=2))

            # ratio R of mutual and serial correlation
            ratio_delta_slen_mutual_serial = corr_delta_slen_mutual / corr_delta_slen_serial
            ratio_vel_mutual_serial = corr_vel_mutual / corr_vel_serial

        else:
            corr_delta_slen = None
            corr_vel = None
            corr_delta_slen_serial = np.nan
            corr_vel_serial = np.nan
            corr_delta_slen_mutual = np.nan
            corr_vel_mutual = np.nan
            ratio_delta_slen_mutual_serial = np.nan
            ratio_vel_mutual_serial = np.nan

        corr_dict = {'corr_delta_slen': corr_delta_slen, 'corr_vel': corr_vel,
                     'corr_delta_slen_serial': corr_delta_slen_serial, 'corr_delta_slen_mutual': corr_delta_slen_mutual,
                     'corr_vel_serial': corr_vel_serial, 'corr_vel_mutual': corr_vel_mutual,
                     'ratio_delta_slen_mutual_serial': ratio_delta_slen_mutual_serial,
                     'ratio_vel_mutual_serial': ratio_vel_mutual_serial}
        self.loi_data.update(corr_dict)

        if self.auto_save:
            self.store_loi_data()

    def analyze_oscillations(self, min_scale=6, max_scale=180, num_scales=60, wavelet='morl', freq_thres=2, plot=False):
        """
        Analyze the oscillation frequencies of average and individual sarcomere length changes.

        Parameters
        ----------
        min_scale : float, optional
            Minimum scale to use for the wavelet transform (default is 6).
        max_scale : float, optional
            Maximum scale to use for the wavelet transform (default is 150).
        num_scales : int, optional
            Number of scales to use for the wavelet transform (default is 100).
        wavelet : str, optional
            Type of wavelet to use for the wavelet transform (default is 'morl' = Morlet wavelet).
        freq_thres : float, optional
            Frequency threshold in Hz for distinguishing low-freq. oscillations at beating rate, and high-freq.
            oscillations.
        plot : bool, optional
            If True, a plot illustrating the analysis is shown.

        Returns
        -------
        None
        """

        # Analyze oscillation frequencies of average sarcomere length change
        cfs_avg, frequencies = self.wavelet_analysis_oscillations(self.loi_data['delta_slen_avg'],
                                                                  self.metadata['frametime'],
                                                                  min_scale=min_scale,
                                                                  max_scale=max_scale,
                                                                  num_scales=num_scales,
                                                                  wavelet=wavelet)

        mask = self.loi_data['contr'] != 0
        mag_avg = np.nanmean(np.abs(cfs_avg[:, mask]), axis=1)

        # Analyze individual sarcomere oscillation frequencies
        cfs = []
        mags = []
        for d_i in self.loi_data['delta_slen']:
            cfs_i, _ = self.wavelet_analysis_oscillations(d_i,
                                                          self.metadata['frametime'],
                                                          min_scale=min_scale,
                                                          max_scale=max_scale,
                                                          num_scales=num_scales,
                                                          wavelet=wavelet)
            mag_i = np.nanmean(np.abs(cfs_i[:, mask]), axis=1)
            cfs.append(cfs_i)
            mags.append(mag_i)

        mag_all_mean, mag_all_std = np.nanmean(mags, axis=0), np.nanstd(mags, axis=0)

        freq_thres = max(freq_thres, self.loi_data['beating_rate'] * 2.1)

        # find first peak corresponding to beating rate
        peak_avg = frequencies[np.argmax(mag_avg)]
        amp_avg = np.max(mag_avg)
        mag_all_mean_1 = mag_all_mean.copy()
        mag_all_mean_1[frequencies > freq_thres] = np.nan
        peak_1_single = frequencies[np.nanargmax(mag_all_mean_1)]
        amp_1_single = np.max(mag_all_mean_1)

        # find second peak corresponding to high-frequency oscillations of individual sarcomeres
        mag_all_mean_2 = mag_all_mean.copy()
        mag_all_mean_2[frequencies < freq_thres] = np.nan
        min_freq = np.min(frequencies[frequencies >= freq_thres])
        peak_2_single = frequencies[np.nanargmax(mag_all_mean_2)]
        amp_2_single = np.max(mag_all_mean_2)
        if peak_2_single == min_freq:
            peak_2_single = np.nan
            amp_2_single = np.nan

        dict_oscill = {'parameters.analyze_oscillations': {'min_scale': 6, 'max_scale': 180, 'num_scales': 60,
                                                           'wavelet': 'morl', 'freq_thres': 2},
                       'oscill_frequencies': frequencies,
                       'oscill_cfs_avg': cfs_avg,
                       'oscill_cfs': np.asarray(cfs),
                       'oscill_magnitudes_avg': mag_avg,
                       'oscill_magnitudes': np.asarray(mags),
                       'oscill_peak_avg': peak_avg,
                       'oscill_peak_1_single': peak_1_single,
                       'oscill_peak_2_single': peak_2_single,
                       'oscill_amp_avg': amp_avg,
                       'oscill_amp_1_single': amp_1_single,
                       'oscill_amp_2_single': amp_2_single}

        self.loi_data.update(dict_oscill)

        if self.auto_save:
            self.store_loi_data()

        if plot:
            fig, ax = plt.subplots(figsize=(6, 2.5))
            ax.plot(frequencies, mag_avg, c='r', label='Average')
            ax.plot(frequencies, np.asarray(mags).T, c='k', alpha=0.1)
            ax.fill_between(frequencies, mag_all_mean - mag_all_std,
                            mag_all_mean + mag_all_std, color='k', alpha=0.25)
            ax.plot(frequencies, mag_all_mean, c='k', label='Single')
            ax.axvline(self.loi_data['beating_rate'], c='k', linestyle='--', label='Beating rate')
            ax.axvspan(0, freq_thres, zorder=-5, color='silver', alpha=0.5)
            ax.axvline(peak_avg, c='b', linestyle=':', label='Peak avg 1')
            ax.axvline(peak_2_single, c='g', linestyle=':', color='gold', label='Peak 2')
            ax.set_xlabel('Frequency [Hz]')
            ax.set_ylabel('Average magnitude')
            ax.legend()
            plt.tight_layout()
            plt.show()

    def full_analysis_loi(self):
        """Full analysis of LOI with default parameters"""
        auto_save_ = self.auto_save
        self.auto_save = False
        self.detekt_peaks()
        self.track_z_bands()
        self.detect_analyze_contractions()
        self.get_trajectories()
        self.analyze_trajectories()
        self.analyze_popping()
        self.auto_save = auto_save_
        self.store_loi_data()

    @staticmethod
    def predict_contractions(z_pos, slen, weights, threshold=0.33):
        """Predict contractions from motion of z-bands and sarcomere lengths, then calculate mean state and threshold to
        get more accurate estimation of contractions

        Parameters
        ----------
        z_pos : ndarray
            Time-series of Z-band positions
        slen : ndarray
            Time-series of sarcomere lengths
        weights : str
            Neural network parameters (.pth file)
        threshold : float
            Binary threshold for contraction state (0, 1)
        """
        data = np.concatenate([z_pos, slen])
        contr_all = np.asarray([contraction_net(d, weights)[0] for d in data])
        contr_mean = np.nanmean(contr_all, axis=0)
        return contr_mean > threshold

    @staticmethod
    def wavelet_analysis_oscillations(data, frametime, min_scale=6, max_scale=150, num_scales=100, wavelet='morl'):
        """
        Perform a wavelet transform of the data.

        Parameters
        ----------
        data : array_like
            1-D input signal.
        frametime : float
            Sampling period of the signal.
        min_scale : float, optional
            Minimum scale to use for the wavelet transform (default is 6).
        max_scale : float, optional
            Maximum scale to use for the wavelet transform (default is 150).
        num_scales : int, optional
            Number of scales to use for the wavelet transform (default is 200).
        wavelet : str, optional
            Type of wavelet to use for the wavelet transform (default is 'morl').

        Returns
        -------
        cfs : ndarray
            Continuous wavelet transform coefficients.
        frequencies : ndarray
            Corresponding frequencies for each scale.

        """
        # Generate a range of scales that are logarithmically spaced
        scales = np.geomspace(min_scale, max_scale, num=num_scales)

        # Perform the wavelet transform
        cfs, frequencies = cwt(data, scales, wavelet, sampling_period=frametime)

        return cfs, frequencies<|MERGE_RESOLUTION|>--- conflicted
+++ resolved
@@ -185,11 +185,7 @@
             self.store_loi_data()
 
     def track_z_bands(self, search_range=1, memory_tracking=10, memory_interpol=6, t_range=None, z_range=None,
-<<<<<<< HEAD
                       min_length=1, filter_params=(13, 7)):
-=======
-                      min_length=10, filter_params=(13, 7)):
->>>>>>> 2de64dc8
         """
         Track peaks of intensity profile over time with Crocker-Grier algorithm from TrackPy package
 
