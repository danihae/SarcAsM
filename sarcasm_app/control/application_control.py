import os
import traceback
from typing import Tuple, Optional

from sarcasm import Utils
from sarcasm.type_utils import TypeUtils

import napari
import numpy as np
import tifffile
import torch
from PyQt5.QtCore import QObject, pyqtSignal, QThread
from PyQt5.QtWidgets import QWidget, QProgressBar, QTextEdit
from bio_image_unet.progress import ProgressNotifier
from napari.layers import Shapes

from ..model import ApplicationModel


class ApplicationControl:
    """
    Main application control.
    It contains some public utility methods and handles parts of the general application flow.
    """

    def __init__(self, window: QWidget, model):
        """
        window: QWidget
        model: ApplicationModel (has to be of that type), due to removing possible circular dependencies
        -> removed the import statement and type specifier

        """
        self._window = window
        self._model: ApplicationModel = model
        self._viewer = None  # napari.Viewer(title='Image Window(napari)')  # the napari viewer object
        self.__layer_loi: Optional[Shapes] = None
        self.__debug_action = None
        self.__worker_thread: Optional[QThread] = None
        self.__callback_loi_list_updated = None

        self.progress_notifier = ProgressNotifier()
        self.progress_notifier.set_progress_report(lambda p: self.update_progress(p * 100))
        self.debug("dummy line")  # to prevent the actual first line to get replaced by testing progress detail
        self.progress_notifier.set_progress_detail(
            lambda hh_current, mm_current, ss_current, hh_eta, mm_eta, ss_eta: self.debug_replace(
                "%02d:%02d:%02d / %02d:%02d:%02d" % (hh_current, mm_current, ss_current, hh_eta, mm_eta, ss_eta)))

    def debug(self, message):
        # for now, just print
        if self.__debug_action is not None:
            self.__debug_action(message)

    def debug_replace(self, message):
        te = self._window.findChild(QTextEdit, name="messageArea")
        if te is not None:
            text = te.toPlainText()
            te.setText(text[:text.rfind('\n')])
            te.append(message)
            # te.verticalScrollBar().setValue(te.verticalScrollBar().maximum())  # scroll messageArea to last line!
            TypeUtils.if_present(te.verticalScrollBar(), lambda sc: sc.setValue(sc.maximum()))
            # remove last line
            # append message as last line

    def set_debug_action(self, debug_action):
        self.__debug_action = debug_action

    def set_callback_loi_list_updated(self, callback):
        self.__callback_loi_list_updated = callback

    @property
    def layer_loi(self):
        return self.__layer_loi

    def init_loi_layer(self, layer):
        self.__layer_loi = layer

    @property
    def model(self) -> ApplicationModel:
        return self._model

    @property
    def viewer(self) -> napari.Viewer:
        return self._viewer

    @staticmethod
    def is_gpu_available():
        gpu_flag = False
        if torch.cuda.is_available():
            gpu_flag = True
        elif hasattr(torch, 'mps'):  # only for apple m1/m2/...
            if torch.backends.mps.is_available():
                gpu_flag = True
                pass
            pass
        return gpu_flag
        pass

    def clean_up_on_new_image(self):
        """Reset model to default state (when loading new image, data of old image should be removed)"""
        if self._viewer is not None:
            if napari.current_viewer() is not None:  # check if viewer was closed
                self._viewer.close()
            self._viewer = napari.Viewer(title='SarcAsM')  # the napari viewer object
        else:
            self._viewer = napari.Viewer(title='SarcAsM')  # the napari viewer object
        self.model.reset_model()
        pass

    # def init_viewer(self, viewer):
    #    self._viewer = viewer

    def update_progress(self, value):
        progress_bar = self._window.findChild(QProgressBar, name='progressBarMain')
        if progress_bar is not None:
            progress_bar.setValue(value)

    def __add_line_to_napari(self, line_to_draw):
        # note that first coordinate in the point tuples is Y and second is X
        # np.array([[[100, 100], [200, 200]], [[300, 300], [400, 300]]])

        pos_vectors = np.array([[line_to_draw[0][1], line_to_draw[0][0]], [line_to_draw[1][1], line_to_draw[1][0]]])
        self.layer_loi.add_lines(pos_vectors, edge_width=line_to_draw[2], edge_color='red')
        # self.__main_control.layer_loi.add_lines(np.array([[100,200],[100,400]]),edge_color='red',edge_width=15)
        # data=self.__main_control.layer_loi.data
        # widths=self.__main_control.layer_loi.edge_width
        # print(data)
        # print(widths)
        # [array([[100., 100.],[200., 200.]]), array([[300., 300.],[400., 300.]]), array([[100., 200.],[100., 400.]])]
        # [10, 5, 15]

    def on_update_loi_list(self, line_start, line_end=None, line_thickness=None, drawn_by_user=True):
        # add handling for bad input

        if self.model.cell is None or line_start is None or line_end is None or len(line_start) != 2 or len(
                line_end) != 2 or line_thickness is None:
            print('info: line updated but wrong data-type')
            return
        line = (line_start, line_end, line_thickness)
        list_entry = self.get_entry_key_for_line(line)
        if list_entry in self.model.line_dictionary[self.model.cell.filepath]:  # if element already contained, ignore
            # if its inside and its currently selected, reload the sarcomere (for up to date loi info)
            if 'last' in self.model.line_dictionary[self.model.cell.filepath] and line == \
                    self.model.line_dictionary[self.model.cell.filepath]['last']:
                file_name, scan_line = self.get_file_name_from_scheme(self.model.cell.filepath, 'last')
                self.model.init_sarcomere(file_name)
            return

        # add line and line_ux to dictionary for later usage
        self.model.line_dictionary[self.model.cell.filepath][list_entry] = line
        # add line to napari
        self.__add_line_to_napari(line)

        # todo: update combo box on motion analysis parameters page
        # todo: should be done via callback method
        if self.__callback_loi_list_updated is not None:
            self.__callback_loi_list_updated(self.model.line_dictionary[self.model.cell.filepath])

        # select the element if it was drawn by user
        if drawn_by_user:
            # set selection to last item
            # entries = len(self.model.line_dictionary[self._cell.filename]) - 1  # remove the last entry from count
            # self.gui.listBoxLoi.select_clear(0, "end")  # clear selection
            # self.gui.listBoxLoi.selection_set(first=entries - 1, last=None)  # counting starts at 0
            # trigger event manually
            # self.on_selection_changed_loi_list(None)
            pass

    @staticmethod
    def get_entry_key_for_line(line) -> str:
        return '(%d,%d)->(%d,%d):%.2f' % (line[0][0],
                                        line[0][1],
                                        line[1][0],
                                        line[1][1],
                                        line[2])

    def get_file_name_from_scheme(self, cell_file, line) -> Tuple[str, object]:
        scheme = self.model.scheme
        scan_line = self.model.line_dictionary[cell_file][line]
        file_name = scheme % (scan_line[0][0],
                              scan_line[0][1],
                              scan_line[1][0],
                              scan_line[1][1],
                              scan_line[2])
        file_name += "_loi" + self.model.file_extension
        return file_name, scan_line

    def init_z_band_stack(self):
<<<<<<< HEAD
        if self.model.cell is not None and os.path.exists(self.model.cell.file_zbands):  # was changed from z_bands to zbands
=======
        if self.model.cell is not None and os.path.exists(self.model.cell.file_zbands):
>>>>>>> aa8b4a0a
            if self.viewer.layers.__contains__('ZbandMask'):
                layer = self.viewer.layers.__getitem__('ZbandMask')
                self.viewer.layers.remove(layer)
            # load sarcomere Z-band file into unet stack
            tmp = tifffile.imread(self.model.cell.file_zbands).astype('uint8')
            self.viewer.add_image(tmp, name='ZbandMask', opacity=0.4, colormap='viridis')

    def init_cell_mask_stack(self):
        if self.model.cell is not None and os.path.exists(self.model.cell.file_cell_mask):
            if self.viewer.layers.__contains__('CellMask'):
                layer = self.viewer.layers.__getitem__('CellMask')
                self.viewer.layers.remove(layer)
            # load cell mask file into unet stack
            tmp = tifffile.imread(self.model.cell.file_cell_mask).astype('uint8')
            self.viewer.add_image(tmp, name='CellMask', opacity=0.1, )

    def init_z_lateral_connections(self):
        if self.model.cell is not None and 'z_labels' in self.model.cell.data.keys():
            if self.viewer.layers.__contains__('ZbandLatGroups'):
                layer = self.viewer.layers.__getitem__('ZbandLatGroups')
                self.viewer.layers.remove(layer)
                pass
            if self.viewer.layers.__contains__('ZbandLatConnections'):
                layer = self.viewer.layers.__getitem__('ZbandLatConnections')
                self.viewer.layers.remove(layer)
                pass
            if self.viewer.layers.__contains__('ZbandEnds'):
                layer = self.viewer.layers.__getitem__('ZbandEnds')
                self.viewer.layers.remove(layer)
                pass
            # create labels and connections for all frames and add as label and line layers
            labels_groups = np.zeros((self.model.cell.metadata['frames'], *self.model.cell.metadata['size']), dtype='uint16')
            ends = []
            connections = []
            for frame in range(self.model.cell.metadata['frames']):
                if 'params.z_frames' in self.model.cell.data and frame in \
                        self.model.cell.data['params.z_frames']:
                    labels_frame = self.model.cell.data['z_labels'][frame].toarray()
                    groups_frame = self.model.cell.data['z_lat_groups'][frame]
                    labels_groups_frame = np.zeros_like(labels_frame)
                    for i, group in enumerate(groups_frame[1:]):
                        mask = np.zeros_like(labels_frame, dtype=bool)
                        for label in group:
                            mask += (labels_frame == label + 1)
                        labels_groups_frame[mask] = i + 1
                    labels_groups_frame = Utils.shuffle_labels(labels_groups_frame)
                    labels_groups[frame] = labels_groups_frame

                    z_ends_frame = self.model.cell.data['z_ends'][frame] / self.model.cell.metadata['pixelsize']
                    z_links_frame = self.model.cell.data['z_lat_links'][frame]

                    # ends
                    for z_ends_i in z_ends_frame:
                        ends.append([frame, z_ends_i[0, 0], z_ends_i[0, 1]])
                        ends.append([frame, z_ends_i[1, 0], z_ends_i[1, 1]])

                    # connections
                    for (i, k, j, l) in z_links_frame.T:
                        connections.append([[frame, z_ends_frame[i, k, 0], z_ends_frame[i, k, 1]],
                                            [frame, z_ends_frame[j, l, 0], z_ends_frame[j, l, 1]]])

            labels_groups = np.asarray(labels_groups)
            self.viewer.add_labels(labels_groups, name='ZbandLatGroups', opacity=0.5)
            self.viewer.add_shapes(connections, name='ZbandLatConnections', shape_type='path', edge_color='white',
                              edge_width=1, opacity=0.15)
            self.viewer.add_points(name='ZbandEnds', data=ends, face_color='w', size=3)

    def init_myofibril_lines_stack(self):
        if self.model.cell is not None and 'myof_lines' in self.model.cell.data.keys():
            if self.viewer.layers.__contains__('MyofibrilLines'):
                layer = self.viewer.layers.__getitem__('MyofibrilLines')
                self.viewer.layers.remove(layer)
            # load myofibril lines and as multi-segment paths
            myof_lines = self.model.cell.data['myof_lines']
            pos_vectors = self.model.cell.data['pos_vectors_px']
            myof_lines_pos_vectors = [
                [np.column_stack((np.full((len(line_j), 1), i), pos_vectors_i[line_j])) for line_j in lines_i]
                if pos_vectors_i is not None and lines_i is not None else None
                for i, (lines_i, pos_vectors_i) in enumerate(zip(myof_lines, pos_vectors))]
            _myof_lines_vector_pos = [line for lines in myof_lines_pos_vectors if lines is not None for line in lines]
            self.viewer.add_shapes(name='MyofibrilLines', data=_myof_lines_vector_pos, shape_type='path',
                                   edge_color='red', edge_width=2, opacity=0.5)

    def init_sarcomere_vector_stack(self):
        if self.model.cell is not None and 'pos_vectors' in self.model.cell.data.keys():
            if self.viewer.layers.__contains__('SarcomereVectors'):
                layer = self.viewer.layers.__getitem__('SarcomereVectors')
                self.viewer.layers.remove(layer)
                pass
            if self.viewer.layers.__contains__('MidlinePoints'):
                layer = self.viewer.layers.__getitem__('MidlinePoints')
                self.viewer.layers.remove(layer)
                pass
            # create sarcomere vectors for all frames and add as vector layer
            vectors = []
            pos_vectors = []
            for frame in range(self.model.cell.metadata['frames']):
                if 'params.wavelet_frames' in self.model.cell.data and frame in \
                        self.model.cell.data['params.wavelet_frames']:
                    pos_vectors_frame = self.model.cell.data['pos_vectors_px'][frame]
                    if len(pos_vectors_frame) > 0:
                        sarc_orientation_vectors = self.model.cell.data['sarcomere_orientation_vectors'][
                            frame]
                        sarc_length_vectors = self.model.cell.data['sarcomere_length_vectors'][frame] / \
                                              self.model.cell.metadata[
                                                  'pixelsize']
                        orientation_vectors = np.asarray(
                            [-np.sin(sarc_orientation_vectors), np.cos(sarc_orientation_vectors)])
                        for i in range(len(pos_vectors_frame[0])):
                            start_point = [frame, pos_vectors_frame[i][0], pos_vectors_frame[i][1]]
                            vector_1 = [frame, orientation_vectors[0][i] * sarc_length_vectors[i] * 0.5,
                                        orientation_vectors[1][i] * sarc_length_vectors[i] * 0.5]
                            vector_2 = [frame, -orientation_vectors[0][i] * sarc_length_vectors[i] * 0.5,
                                        -orientation_vectors[1][i] * sarc_length_vectors[i] * 0.5]
                            pos_vectors.append(start_point)
                            vectors.append([start_point, vector_1])
                            vectors.append([start_point, vector_2])
            self.viewer.add_vectors(vectors, edge_width=0.5, edge_color='purple', name='SarcomereVectors', opacity=0.8,
                                    vector_style='arrow')
            self.viewer.add_points(name='MidlinePoints', data=pos_vectors, face_color='darkgreen', size=2)

    def init_sarcomere_mask_stack(self):
        if self.model.cell is not None and os.path.exists(self.model.cell.file_sarcomere_mask):
            if 'SarcomereMask' in self.viewer.layers:
                layer = self.viewer.layers['SarcomereMask']
                self.viewer.layers.remove(layer)

            tmp = tifffile.imread(self.model.cell.file_sarcomere_mask).astype('uint8')

            if tmp.ndim == 2:  # Single image
                rgba_image = np.zeros((tmp.shape[0], tmp.shape[1], 4), dtype='uint8')
                rgba_image[..., 0] = 255  # Red channel
                rgba_image[..., 1] = 255  # Green channel
                rgba_image[..., 2] = 0  # Blue channel
                rgba_image[..., 3] = np.where(tmp > 0, 102, 0)  # Alpha channel (40% opacity)
            elif tmp.ndim == 3:  # Stack of images
                rgba_image = np.zeros((tmp.shape[0], tmp.shape[1], tmp.shape[2], 4), dtype='uint8')
                rgba_image[..., 0] = 255  # Red channel
                rgba_image[..., 1] = 255  # Green channel
                rgba_image[..., 2] = 0  # Blue channel
                rgba_image[..., 3] = np.where(tmp > 0, 102, 0)  # Alpha channel (40% opacity)

            self.viewer.add_image(rgba_image, name='SarcomereMask', opacity=0.7)

    def init_sarcomere_domain_stack(self):
        if self.model.cell is not None and 'domain_mask' in self.model.cell.data.keys():
            if self.viewer.layers.__contains__('SarcomereDomains'):
                layer = self.viewer.layers.__getitem__('SarcomereDomains')
                self.viewer.layers.remove(layer)

            domain_masks = self.model.cell.data['domain_mask']

            _domain_masks = np.zeros((self.model.cell.metadata['frames'], *self.model.cell.metadata['size']),
                                     dtype='uint16')
            for frame in range(self.model.cell.metadata['frames']):
                if frame in self.model.cell.data['params.domain_frames']:
                    _domain_masks[frame] = domain_masks[frame].toarray()

            self.viewer.add_labels(_domain_masks, name='SarcomereDomains', opacity=0.35)

    def run_async_new(self, parameters, call_lambda, start_message, finished_message, finished_action=None,
                      finished_successful_action=None):
        """
        parameters is a dictionary which contains all necessary variables
        call lambda can be a lambda or function (needs to be callable)
        requirement: it needs two function parameters, first is the worker and second is the parameter-dictionary

        and should use the parameters dictionary

        this method should work (tested roughly :D)
        """
        # todo: add exception handling and print exception with print() and also print it to text area
        if self.model.currentlyProcessing.get_value():
            self.debug('still processing something')
            return

        self.model.currentlyProcessing.set_value(True)
        self.debug(start_message)

        class Worker(QObject):
            finished = pyqtSignal()
            finished_successful = pyqtSignal()
            progress = pyqtSignal(int)
            progress_details = pyqtSignal(str)
            exception = pyqtSignal(str)

            def __init__(self, parameters, call_lambda):
                super().__init__()
                self.succeeded = None
                self.parameters = parameters
                self.call_lambda = call_lambda

            def run(self):
                self.progress.emit(0)
                try:
                    self.call_lambda(self, parameters)
                    self.finished_successful.emit()
                    self.succeeded = True
                except Exception as e:
                    # todo: improve exception display, type of exception, message etc.
                    tb = traceback.format_exc()
                    print(tb)
                    self.succeeded = False
                    self.exception.emit(tb)  # todo: this does not work?
                self.progress.emit(100)
                self.finished.emit()

        # Step 2: Create a QThread object
        self.__worker_thread = QThread()
        # Step 3: Create a worker object
        worker = Worker(parameters=parameters, call_lambda=call_lambda)
        # Step 4: Move worker to the thread
        worker.moveToThread(self.__worker_thread)
        # Step 5: Connect signals and slots
        self.__worker_thread.started.connect(worker.run)
        worker.finished.connect(self.__worker_thread.quit)
        if finished_action is not None:
            worker.finished.connect(finished_action)
        if finished_successful_action is not None:
            worker.finished_successful.connect(finished_successful_action)

        worker.finished.connect(worker.deleteLater)
        self.__worker_thread.finished.connect(self.__worker_thread.deleteLater)

        worker.exception.connect(self.debug)
        worker.progress.connect(self.update_progress)
        worker.progress_details.connect(self.debug_replace)
        # Step 6: Start the thread
        self.__worker_thread.start()
        # Final resets

        # todo: this message gets "eaten" by the last progress_details (depends which is called first)
        self.__worker_thread.finished.connect(lambda: self.__finished_task(finished_message))

        return worker

    def worker_thread(self, on_finished):
        if self.__worker_thread is not None:
            self.__worker_thread.finished.connect(on_finished)

    def __finished_task(self, finished_message=None):
        self.debug(finished_message)
        self.model.currentlyProcessing.set_value(False)<|MERGE_RESOLUTION|>--- conflicted
+++ resolved
@@ -185,11 +185,7 @@
         return file_name, scan_line
 
     def init_z_band_stack(self):
-<<<<<<< HEAD
-        if self.model.cell is not None and os.path.exists(self.model.cell.file_zbands):  # was changed from z_bands to zbands
-=======
         if self.model.cell is not None and os.path.exists(self.model.cell.file_zbands):
->>>>>>> aa8b4a0a
             if self.viewer.layers.__contains__('ZbandMask'):
                 layer = self.viewer.layers.__getitem__('ZbandMask')
                 self.viewer.layers.remove(layer)
